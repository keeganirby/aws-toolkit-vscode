--- conflicted
+++ resolved
@@ -69,12 +69,8 @@
         "webpack-merge": "^5.10.0"
     },
     "dependencies": {
-<<<<<<< HEAD
-        "@types/node": "^18.19.55",
-=======
         "@types/node": "^22.7.5",
         "@aws-toolkits/telemetry": "^1.0.242",
->>>>>>> b6736dff
         "vscode-nls": "^5.2.0",
         "vscode-nls-dev": "^4.0.4"
     }
