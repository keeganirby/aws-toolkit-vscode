--- conflicted
+++ resolved
@@ -1036,7 +1036,6 @@
                     "when": "false"
                 },
                 {
-<<<<<<< HEAD
                     "command": "aws.mde.delete",
                     "when": "false"
                 },
@@ -1047,10 +1046,10 @@
                 {
                     "command": "aws.mde.configure.current",
                     "when": "aws.isMde"
-=======
+                },
+                {
                     "command": "aws.renderStateMachineGraph",
                     "when": "false"
->>>>>>> 54726168
                 }
             ],
             "editor/title": [
