--- conflicted
+++ resolved
@@ -2543,14 +2543,10 @@
         "cross-spawn": "^7.0.3",
         "fast-json-patch": "^3.1.0",
         "fs-extra": "^10.0.0",
-<<<<<<< HEAD
         "got": "^11.8.2",
         "graphql": "^15.5.0",
         "graphql-request": "^3.4.0",
-        "immutable": "^4.0.0-rc.12",
-=======
         "immutable": "^4.0.0",
->>>>>>> 9555e3c7
         "js-yaml": "^4.1.0",
         "jsonc-parser": "^3.0.0",
         "lodash": "^4.17.21",
