--- conflicted
+++ resolved
@@ -789,15 +789,14 @@
                 "icon": "$(ellipsis)"
             },
             {
-<<<<<<< HEAD
                 "label": "%AWS.submenu.awsqEditorContextSubmenu.title%",
                 "id": "awsqEditorContextSubmenu"
-=======
+            },
+            {
                 "id": "aws.codecatalyst.submenu",
                 "label": "%AWS.codecatalyst.submenu.title%",
                 "icon": "$(ellipsis)",
                 "when": "!isWeb"
->>>>>>> d9982ea6
             }
         ],
         "menus": {
@@ -3969,13 +3968,9 @@
         "report": "nyc report --reporter=html --reporter=json"
     },
     "devDependencies": {
-<<<<<<< HEAD
         "@aws-sdk/types": "^3.13.1",
-        "@aws-toolkits/telemetry": "^1.0.144",
+        "@aws-toolkits/telemetry": "^1.0.148",
         "@aws/fully-qualified-names": "^2.1.1",
-=======
-        "@aws-toolkits/telemetry": "^1.0.148",
->>>>>>> d9982ea6
         "@cspotcode/source-map-support": "^0.8.1",
         "@sinonjs/fake-timers": "^10.0.2",
         "@types/adm-zip": "^0.4.34",
