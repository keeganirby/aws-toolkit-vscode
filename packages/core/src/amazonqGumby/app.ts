--- conflicted
+++ resolved
@@ -12,13 +12,8 @@
 import { Messenger } from './chat/controller/messenger/messenger'
 import { UIMessageListener } from './chat/views/actions/uiMessageListener'
 import { debounce } from 'lodash'
-<<<<<<< HEAD
-import { AuthUtil, getChatAuthState } from '../codewhisperer/util/authUtil'
+import { AuthUtil } from '../codewhisperer/util/authUtil'
 import { showTransformationHub } from './commands'
-=======
-import { AuthUtil } from '../codewhisperer/util/authUtil'
-import { showTransformByQ, showTransformationHub } from './commands'
->>>>>>> 09bbefa5
 import { transformByQState } from '../codewhisperer/models/model'
 
 export function init(appContext: AmazonQAppInitContext) {
