/*!
 * Copyright Amazon.com, Inc. or its affiliates. All Rights Reserved.
 * SPDX-License-Identifier: Apache-2.0
 */

import * as vscode from 'vscode'

/**
 * Context keys used by the extension.
 *
 * New keys must start with "aws." or "amazonq.".
 */
export type contextKey =
    | 'aws.isDevMode'
    | 'aws.isSageMaker'
    | 'aws.isWebExtHost'
    | 'aws.isInternalUser'
    | 'aws.amazonq.showLoginView'
    | 'aws.amazonq.notifications.show'
    | 'aws.codecatalyst.connected'
    | 'aws.codewhisperer.connected'
    | 'aws.codewhisperer.connectionExpired'
    | 'aws.codewhisperer.tutorial.workInProgress'
    | 'aws.explorer.showAuthView'
    | 'aws.toolkit.amazonq.dismissed'
    | 'aws.toolkit.amazonqInstall.dismissed'
    | 'aws.toolkit.notifications.show'
    // Deprecated/legacy names. New keys should start with "aws.".
    | 'codewhisperer.activeLine'
    | 'gumby.isPlanAvailable'
    | 'gumby.isStopButtonAvailable'
    | 'gumby.isSummaryAvailable'
    | 'gumby.reviewState'
    | 'gumby.transformationProposalReviewInProgress'
    | 'gumby.wasQCodeTransformationUsed'
<<<<<<< HEAD
    | 'amazonq.inline.codelensShortcutEnabled'
=======
    | 'aws.toolkit.lambda.walkthroughSelected'
>>>>>>> 078073b4

/**
 * Calls the vscode "setContext" command.
 *
 * This wrapper adds structure and traceability to the vscode "setContext". It also opens the door
 * for:
 * - validation
 * - getContext() (see also https://github.com/microsoft/vscode/issues/10471)
 *
 * Use "setContext" only as a last resort, to set flags that are detectable in package.json
 * declarations. Do not use it as a general way to store global state (which should be avoided
 * anyway).
 *
 * Warning: vscode context keys/values are NOT isolated to individual extensions. Other extensions
 * can read and modify them.
 */
export async function setContext(key: contextKey, val: any): Promise<void> {
    // eslint-disable-next-line aws-toolkits/no-banned-usages
    await vscode.commands.executeCommand('setContext', key, val)
}<|MERGE_RESOLUTION|>--- conflicted
+++ resolved
@@ -33,11 +33,8 @@
     | 'gumby.reviewState'
     | 'gumby.transformationProposalReviewInProgress'
     | 'gumby.wasQCodeTransformationUsed'
-<<<<<<< HEAD
     | 'amazonq.inline.codelensShortcutEnabled'
-=======
     | 'aws.toolkit.lambda.walkthroughSelected'
->>>>>>> 078073b4
 
 /**
  * Calls the vscode "setContext" command.
