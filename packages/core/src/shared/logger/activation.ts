--- conflicted
+++ resolved
@@ -14,13 +14,7 @@
 import { fsCommon } from '../../srcShared/fs'
 import globals from '../extensionGlobals'
 
-<<<<<<< HEAD
-const localize = nls.loadMessageBundle()
-
 export const defaultLogLevel: LogLevel = 'debug'
-=======
-const defaultLogLevel: LogLevel = 'info'
->>>>>>> 3d4c65e1
 
 /**
  * Activate Logger functionality for the extension.
@@ -39,13 +33,8 @@
 
     const mainLogger = makeLogger(
         {
-<<<<<<< HEAD
-            logPaths: [logUri],
+            logPaths: logUri ? [logUri] : undefined,
             outputChannels: [logChannel],
-=======
-            logPaths: logUri ? [logUri] : undefined,
-            outputChannels: [chan],
->>>>>>> 3d4c65e1
             useConsoleLog: isWeb(),
         },
         extensionContext.subscriptions
@@ -58,13 +47,8 @@
     setLogger(
         makeLogger(
             {
-<<<<<<< HEAD
-                logPaths: [logUri],
+                logPaths: logUri ? [logUri] : undefined,
                 outputChannels: [outputChannel, logChannel],
-=======
-                logPaths: logUri ? [logUri] : undefined,
-                outputChannels: [outputChannel, chan],
->>>>>>> 3d4c65e1
             },
             extensionContext.subscriptions
         ),
@@ -86,25 +70,8 @@
 
     getLogger().debug(`Logging started: ${logUri}`)
 
-<<<<<<< HEAD
     Logging.init(logUri, mainLogger, contextPrefix)
     extensionContext.subscriptions.push(Logging.instance.viewLogs, Logging.instance.viewLogsAtMessage)
-
-    createLogWatcher(logUri)
-        .then(sub => {
-            extensionContext.subscriptions.push(sub)
-        })
-        .catch(err => {
-            getLogger().warn('Failed to start log file watcher: %s', err)
-        })
-
-    cleanLogFiles(path.dirname(logUri.fsPath)).catch(err => {
-        getLogger().warn('Failed to clean-up old logs: %s', err)
-    })
-=======
-    const commands = new Logging(logUri, mainLogger)
-    extensionContext.subscriptions.push(...Object.values(Logging.declared).map(c => c.register(commands)))
->>>>>>> 3d4c65e1
 }
 
 /**
@@ -161,66 +128,5 @@
 
 function getLogLevel(): LogLevel {
     const configuration = Settings.instance.getSection('aws')
-<<<<<<< HEAD
     return configuration.get(`${globals.contextPrefix}logLevel`, defaultLogLevel)
-}
-
-/**
- * Creates a name for the toolkit's logfile.
- * Essentially an ISO string, but in the local timezone and without the trailing "Z"
- * @returns Log filename
- */
-function makeLogFilename(): string {
-    const now = new Date()
-    // local to machine: use getMonth/Date instead of UTC equivalent
-    // month is zero-terminated: offset by 1
-    const m = (now.getMonth() + 1).toString().padStart(2, '0')
-    const d = now.getDate().toString().padStart(2, '0')
-    const h = now.getHours().toString().padStart(2, '0')
-    const mn = now.getMinutes().toString().padStart(2, '0')
-    const s = now.getSeconds().toString().padStart(2, '0')
-    const dt = `${now.getFullYear()}${m}${d}T${h}${mn}${s}`
-
-    return `aws_toolkit_${dt}.log`
-}
-
-/**
- * Watches for renames on the log file and notifies the user.
- */
-async function createLogWatcher(logFile: vscode.Uri): Promise<vscode.Disposable> {
-    if (isWeb()) {
-        getLogger().debug(`Not watching log file since we are in Browser.`)
-        return { dispose: () => {} }
-    }
-
-    const exists = await waitUntil(() => fsCommon.existsFile(logFile), { interval: 1000, timeout: 60000 })
-
-    if (!exists) {
-        getLogger().warn(`Log file ${logFile.path} does not exist!`)
-        return { dispose: () => {} }
-    }
-
-    let checking = false
-    // TODO: fs.watch() has many problems, consider instead:
-    //   - https://github.com/paulmillr/chokidar
-    //   - https://www.npmjs.com/package/fb-watchman
-    const fs = await import('fs')
-    const watcher = fs.watch(logFile.fsPath, async eventType => {
-        if (checking || eventType !== 'rename') {
-            return
-        }
-        checking = true
-        if (!(await fsCommon.existsFile(logFile))) {
-            await vscode.window.showWarningMessage(
-                localize('AWS.log.logFileMove', 'The log file for this session has been moved or deleted.')
-            )
-            watcher.close()
-        }
-        checking = false
-    })
-
-    return { dispose: () => watcher.close() }
-=======
-    return configuration.get('logLevel', defaultLogLevel)
->>>>>>> 3d4c65e1
 }