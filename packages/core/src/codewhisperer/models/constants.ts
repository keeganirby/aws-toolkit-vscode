--- conflicted
+++ resolved
@@ -271,12 +271,6 @@
 
 export const newCustomizationsAvailableKey = 'aws.amazonq.codewhisperer.newCustomizations'
 
-<<<<<<< HEAD
-export const amazonQDismissedKey = 'aws.toolkit.amazonq.dismissed'
-export const amazonQInstallDismissedKey = 'aws.toolkit.amazonqInstall.dismissed'
-
-// Amazon Q Code Transformation
-=======
 // Start of QCT Strings
 
 export const uploadZipSizeLimitInBytes = 1000000000 // 1GB
@@ -323,7 +317,9 @@
     'STOPPED',
     'REJECTED',
 ]
->>>>>>> 1bdd6cad
+
+export const amazonQDismissedKey = 'aws.toolkit.amazonq.dismissed'
+export const amazonQInstallDismissedKey = 'aws.toolkit.amazonqInstall.dismissed'
 
 export const amazonQFeedbackKey = 'Amazon Q'
 
