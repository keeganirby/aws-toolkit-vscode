/*!
 * Copyright Amazon.com, Inc. or its affiliates. All Rights Reserved.
 * SPDX-License-Identifier: Apache-2.0
 */

import * as vscode from 'vscode'
import { CodewhispererCodeScanIssueApplyFix, Component, telemetry } from '../../shared/telemetry/telemetry'
import { ExtContext, VSCODE_EXTENSION_ID } from '../../shared/extensions'
import { Commands, VsCodeCommandArg } from '../../shared/vscode/commands2'
import * as CodeWhispererConstants from '../models/constants'
import { DefaultCodeWhispererClient } from '../client/codewhisperer'
import { startSecurityScanWithProgress, confirmStopSecurityScan } from './startSecurityScan'
import { SecurityPanelViewProvider } from '../views/securityPanelViewProvider'
import { CodeScanIssue, codeScanState, CodeSuggestionsState, vsCodeState } from '../models/model'
import { connectToEnterpriseSso, getStartUrl } from '../util/getStartUrl'
import { showCodeWhispererConnectionPrompt } from '../util/showSsoPrompt'
import { ReferenceLogViewProvider } from '../service/referenceLogViewProvider'
import { AuthUtil, refreshToolkitQState } from '../util/authUtil'
import { isCloud9 } from '../../shared/extensionUtilities'
import { getLogger } from '../../shared/logger'
import { isExtensionInstalled, openUrl } from '../../shared/utilities/vsCodeUtils'
import {
    getPersistedCustomizations,
    notifyNewCustomizations,
    selectCustomization,
    showCustomizationPrompt,
} from '../util/customizationUtil'
import { applyPatch } from 'diff'
import { closeSecurityIssueWebview, showSecurityIssueWebview } from '../views/securityIssue/securityIssueWebview'
import { fsCommon } from '../../srcShared/fs'
import { Mutable } from '../../shared/utilities/tsUtils'
import { CodeWhispererSource } from './types'
import { FeatureConfigProvider } from '../service/featureConfigProvider'
import { TelemetryHelper } from '../util/telemetryHelper'
<<<<<<< HEAD
import { Auth, AwsConnection } from '../../auth'
import { once } from '../../shared/utilities/functionUtils'
=======
import { isTextEditor } from '../../shared/utilities/editorUtilities'
>>>>>>> 46af0cd1

export const toggleCodeSuggestions = Commands.declare(
    { id: 'aws.codeWhisperer.toggleCodeSuggestion', compositeKey: { 1: 'source' } },
    (suggestionState: CodeSuggestionsState) => async (_: VsCodeCommandArg, source: CodeWhispererSource) => {
        await telemetry.aws_modifySetting.run(async span => {
            span.record({
                settingId: CodeWhispererConstants.autoSuggestionConfig.settingId,
            })

            const isSuggestionsEnabled = await suggestionState.toggleSuggestions()
            span.record({
                settingState: isSuggestionsEnabled
                    ? CodeWhispererConstants.autoSuggestionConfig.activated
                    : CodeWhispererConstants.autoSuggestionConfig.deactivated,
            })
            vsCodeState.isFreeTierLimitReached = false
        })
    }
)

export const enableCodeSuggestions = Commands.declare(
    'aws.codeWhisperer.enableCodeSuggestions',
    (context: ExtContext) =>
        async (isAuto: boolean = true) => {
            await CodeSuggestionsState.instance.setSuggestionsEnabled(isAuto)
            await vscode.commands.executeCommand('setContext', 'aws.codewhisperer.connected', true)
            await vscode.commands.executeCommand('setContext', 'aws.codewhisperer.connectionExpired', false)
            vsCodeState.isFreeTierLimitReached = false
            if (!isCloud9()) {
                await vscode.commands.executeCommand('aws.codeWhisperer.refreshStatusBar')
            }
        }
)

export const showReferenceLog = Commands.declare(
    { id: 'aws.codeWhisperer.openReferencePanel', compositeKey: { 1: 'source' } },
    () => async (_: VsCodeCommandArg, source: CodeWhispererSource) => {
        await vscode.commands.executeCommand('workbench.view.extension.aws-codewhisperer-reference-log')
    }
)

export const showIntroduction = Commands.declare('aws.codeWhisperer.introduction', () => async () => {
    void openUrl(vscode.Uri.parse(CodeWhispererConstants.learnMoreUriGeneral))
})

export const showSecurityScan = Commands.declare(
    { id: 'aws.codeWhisperer.security.scan', compositeKey: { 1: 'source' } },
    (context: ExtContext, securityPanelViewProvider: SecurityPanelViewProvider, client: DefaultCodeWhispererClient) =>
        async (_: VsCodeCommandArg, source: CodeWhispererSource) => {
            if (AuthUtil.instance.isConnectionExpired()) {
                await AuthUtil.instance.notifyReauthenticate()
            }
            const editor = vscode.window.activeTextEditor
            if (editor && isTextEditor(editor)) {
                if (codeScanState.isNotStarted()) {
                    // User intends to start as "Start Security Scan" is shown in the explorer tree
                    codeScanState.setToRunning()
                    void startSecurityScanWithProgress(
                        securityPanelViewProvider,
                        editor,
                        client,
                        context.extensionContext
                    )
                } else if (codeScanState.isRunning()) {
                    // User intends to stop as "Stop Security Scan" is shown in the explorer tree
                    // Cancel only when the code scan state is "Running"
                    await confirmStopSecurityScan()
                }
                vsCodeState.isFreeTierLimitReached = false
            } else {
                void vscode.window.showInformationMessage('Open a valid file to scan.')
            }
        }
)

export const selectCustomizationPrompt = Commands.declare(
    { id: 'aws.codeWhisperer.selectCustomization', compositeKey: { 1: 'source' } },
    () => async (_: VsCodeCommandArg, source: CodeWhispererSource) => {
        telemetry.ui_click.emit({ elementId: 'cw_selectCustomization_Cta' })
        void showCustomizationPrompt().then()
    }
)

export const reconnect = Commands.declare(
    { id: 'aws.codewhisperer.reconnect', compositeKey: { 1: 'source' } },
    () =>
        async (_: VsCodeCommandArg, source: CodeWhispererSource, addMissingScopes: boolean = false) => {
            if (typeof addMissingScopes !== 'boolean') {
                addMissingScopes = false
            }
            await AuthUtil.instance.reauthenticate(addMissingScopes)
        }
)

/** @deprecated in favor of the `Add Connection` page */
export const showSsoSignIn = Commands.declare('aws.codeWhisperer.sso', () => async () => {
    telemetry.ui_click.emit({ elementId: 'cw_signUp_Cta' })
    await showCodeWhispererConnectionPrompt()
})

// Shortcut command to directly connect to Identity Center or prompt start URL entry
// It can optionally set a customization too based on given values to match on
export const connectWithCustomization = Commands.declare(
    { id: 'aws.codeWhisperer.connect', compositeKey: { 0: 'source' } },
    /**
     * This command supports the following arguments:
     * @param source - an identifier for who used this command. This value is not explicitly used in the function, but is used elsewhere.
     * startUrl and region. If both arguments are provided they will be used, otherwise
     *  the command prompts for them interactively.
     * customizationArn: select customization by ARN. If provided, `customizationNamePrefix` is ignored.
     * customizationNamePrefix: select customization by prefix, if `customizationArn` is `undefined`.
     */
    () =>
        async (
            source: string,
            startUrl?: string,
            region?: string,
            customizationArn?: string,
            customizationNamePrefix?: string
        ) => {
            if (startUrl && region) {
                await connectToEnterpriseSso(startUrl, region)
            } else {
                await getStartUrl()
            }

            // No customization match information given, exit early.
            if (!customizationArn && !customizationNamePrefix) {
                return
            }

            let persistedCustomizations = getPersistedCustomizations()

            // Check if any customizations have already been persisted.
            // If not, call `notifyNewCustomizations` to handle it then recheck.
            if (persistedCustomizations.length === 0) {
                await notifyNewCustomizations()
                persistedCustomizations = getPersistedCustomizations()
            }

            // If given an ARN, assume a specific customization is desired and find an entry that matches it. Ignores the prefix logic.
            // Otherwise if only a prefix is given, find an entry that matches it.
            // Backwards compatible with previous implementation.
            const match = customizationArn
                ? persistedCustomizations.find(c => c.arn === customizationArn)
                : persistedCustomizations.find(c => c.name?.startsWith(customizationNamePrefix as string))

            // If no match is found, nothing to do :)
            if (!match) {
                getLogger().error(
                    `No customization match found: arn=${customizationArn} prefix=${customizationNamePrefix}`
                )
                return
            }
            // Since we selected based on a match, we'll reuse the persisted values.
            await selectCustomization(match)
        }
)

export const showLearnMore = Commands.declare(
    { id: 'aws.codeWhisperer.learnMore', compositeKey: { 0: 'source' } },
    () => async (source: CodeWhispererSource) => {
        telemetry.ui_click.emit({ elementId: 'cw_learnMore_Cta' })
        void openUrl(vscode.Uri.parse(CodeWhispererConstants.learnMoreUriGeneral))
    }
)

// TODO: Use a different URI
export const showFreeTierLimit = Commands.declare(
    { id: 'aws.codeWhisperer.freeTierLimit', compositeKey: { 1: 'source' } },
    () => async (_: VsCodeCommandArg, source: CodeWhispererSource) => {
        void openUrl(vscode.Uri.parse(CodeWhispererConstants.learnMoreUri))
    }
)

export const updateReferenceLog = Commands.declare(
    {
        id: 'aws.codeWhisperer.updateReferenceLog',
        logging: false,
    },
    () => () => {
        ReferenceLogViewProvider.instance.update()
    }
)

export const openSecurityIssuePanel = Commands.declare(
    'aws.codeWhisperer.openSecurityIssuePanel',
    (context: ExtContext) => async (issue: CodeScanIssue, filePath: string) => {
        await showSecurityIssueWebview(context.extensionContext, issue, filePath)

        telemetry.codewhisperer_codeScanIssueViewDetails.emit({
            findingId: issue.findingId,
            detectorId: issue.detectorId,
            ruleId: issue.ruleId,
            credentialStartUrl: AuthUtil.instance.startUrl,
        })
        TelemetryHelper.instance.sendCodeScanRemediationsEvent(
            undefined,
            'CODESCAN_ISSUE_VIEW_DETAILS',
            issue.detectorId,
            issue.findingId,
            issue.ruleId,
            undefined,
            undefined,
            undefined,
            !!issue.suggestedFixes.length
        )
    }
)

export const notifyNewCustomizationsCmd = Commands.declare(
    { id: 'aws.codeWhisperer.notifyNewCustomizations', logging: false },
    () => () => {
        notifyNewCustomizations().catch(e => {
            getLogger().error('notifyNewCustomizations failed: %s', (e as Error).message)
        })
    }
)

export const fetchFeatureConfigsCmd = Commands.declare(
    { id: 'aws.codeWhisperer.fetchFeatureConfigs', logging: false },
    () => async () => {
        await FeatureConfigProvider.instance.fetchFeatureConfigs()
    }
)

/**
 * TODO: Actually install Amazon Q.
 *
 * For now, it just has a fake progress bar to simulate that it is installing.
 */
export const installAmazonQExtension = Commands.declare(
    { id: 'aws.toolkit.installAmazonQExtension', logging: true },
    () => async () => {
        await vscode.window.withProgress(
            {
                title: 'Installing Amazon Q...',
                cancellable: true,
                location: vscode.ProgressLocation.Notification,
            },
            async () => {
                await vscode.commands.executeCommand(
                    'workbench.extensions.installExtension',
                    VSCODE_EXTENSION_ID.amazonq
                )
            }
        )
    }
)

export const applySecurityFix = Commands.declare(
    'aws.codeWhisperer.applySecurityFix',
    () => async (issue: CodeScanIssue, filePath: string, source: Component) => {
        const [suggestedFix] = issue.suggestedFixes
        if (!suggestedFix || !filePath) {
            return
        }

        const applyFixTelemetryEntry: Mutable<CodewhispererCodeScanIssueApplyFix> = {
            detectorId: issue.detectorId,
            findingId: issue.findingId,
            ruleId: issue.ruleId,
            component: source,
            result: 'Succeeded',
            credentialStartUrl: AuthUtil.instance.startUrl,
        }
        let languageId = undefined
        try {
            const patch = suggestedFix.code
            const document = await vscode.workspace.openTextDocument(filePath)
            const fileContent = document.getText()
            languageId = document.languageId
            const updatedContent = applyPatch(fileContent, patch)
            if (!updatedContent) {
                void vscode.window.showErrorMessage(CodeWhispererConstants.codeFixAppliedFailedMessage)
                throw Error('Failed to get updated content from applying diff patch')
            }

            // saving the document text if not save
            const isSaved = await document.save()
            if (!isSaved) {
                throw Error('Failed to save editor text changes into the file.')
            }

            // writing the patch applied version of document into the file
            await fsCommon.writeFile(filePath, updatedContent)
            void vscode.window
                .showInformationMessage(CodeWhispererConstants.codeFixAppliedSuccessMessage, {
                    title: CodeWhispererConstants.runSecurityScanButtonTitle,
                })
                .then(res => {
                    if (res?.title === CodeWhispererConstants.runSecurityScanButtonTitle) {
                        void vscode.commands.executeCommand('aws.codeWhisperer.security.scan')
                    }
                })
            await closeSecurityIssueWebview(issue.findingId)
        } catch (err) {
            getLogger().error(`Apply fix command failed. ${err}`)
            applyFixTelemetryEntry.result = 'Failed'
            applyFixTelemetryEntry.reason = err as string
        } finally {
            telemetry.codewhisperer_codeScanIssueApplyFix.emit(applyFixTelemetryEntry)
            TelemetryHelper.instance.sendCodeScanRemediationsEvent(
                languageId,
                'CODESCAN_ISSUE_APPLY_FIX',
                issue.detectorId,
                issue.findingId,
                issue.ruleId,
                source,
                applyFixTelemetryEntry.reason,
                applyFixTelemetryEntry.result,
                !!issue.suggestedFixes.length
            )
        }
    }
)

export const signoutCodeWhisperer = Commands.declare(
    { id: 'aws.codewhisperer.signout', compositeKey: { 1: 'source' } },
    (auth: AuthUtil) => (_: VsCodeCommandArg, source: CodeWhispererSource) => {
        return auth.secondaryAuth.deleteConnection()
    }
)

let _toolkitApi: any = undefined

const registerToolkitApiCallbackOnce = once(async () => {
    getLogger().info(`toolkitApi: Registering callbacks of toolkit api`)
    const auth = Auth.instance

    auth.onDidChangeConnectionState(async e => {
        // when changing connection state in Q, also change connection state in toolkit
        if (_toolkitApi && 'setConnection' in _toolkitApi) {
            const id = e.id
            const conn = await auth.getConnection({ id })
            if (conn && conn.type === 'sso') {
                getLogger().info(`toolkitApi: set connection ${id}`)
                await _toolkitApi.setConnection({
                    type: conn.type,
                    ssoRegion: conn.ssoRegion,
                    scopes: conn.scopes,
                    startUrl: conn.startUrl,
                    state: e.state,
                    id: id,
                    label: conn.label,
                } as AwsConnection)
            }
        }
    })
    // when deleting connection in Q, also delete same connection in toolkit
    auth.onDidDeleteConnection(async id => {
        if (_toolkitApi && 'deleteConnection' in _toolkitApi) {
            getLogger().info(`toolkitApi: delete connection ${id}`)
            await _toolkitApi.deleteConnection(id)
        }
    })

    // when toolkit connection changes
    if (_toolkitApi && 'onDidChangeConnection' in _toolkitApi) {
        _toolkitApi.onDidChangeConnection(
            async (connection: AwsConnection) => {
                getLogger().info(`toolkitApi: connection change callback ${connection.id}`)
                await AuthUtil.instance.onUpdateConnection(connection)
                // If the connection was properly updated, then calling this with (true) shouldn't
                // trigger an event. But, just to be safe...
                await refreshToolkitQState.execute(false)
            },

            async (id: string) => {
                getLogger().info(`toolkitApi: connection delete callback ${id}`)
                await AuthUtil.instance.onDeleteConnection(id)
                await refreshToolkitQState.execute(false)
            }
        )
    }
})
export const registerToolkitApiCallback = Commands.declare(
    { id: 'aws.amazonq.refreshConnectionCallback' },
    () => async (toolkitApi?: any) => {
        // While the Q/CW exposes an API for the Toolkit to register callbacks on auth changes,
        // we need to do it manually here because the Toolkit would have been unable to call
        // this API if the Q/CW extension started afterwards (and this code block is running).
        if (isExtensionInstalled(VSCODE_EXTENSION_ID.awstoolkit)) {
            getLogger().info(`Trying to register toolkit callback. Toolkit is installed.`)
            if (toolkitApi) {
                // when this command is executed by AWS Toolkit activation
                _toolkitApi = toolkitApi
            } else {
                // when this command is executed by Amazon Q activation
                const toolkitExt = vscode.extensions.getExtension(VSCODE_EXTENSION_ID.awstoolkit)
                _toolkitApi = toolkitExt?.exports
            }
            if (_toolkitApi) {
                await registerToolkitApiCallbackOnce()
            }
        }
    }
)<|MERGE_RESOLUTION|>--- conflicted
+++ resolved
@@ -32,12 +32,9 @@
 import { CodeWhispererSource } from './types'
 import { FeatureConfigProvider } from '../service/featureConfigProvider'
 import { TelemetryHelper } from '../util/telemetryHelper'
-<<<<<<< HEAD
 import { Auth, AwsConnection } from '../../auth'
 import { once } from '../../shared/utilities/functionUtils'
-=======
 import { isTextEditor } from '../../shared/utilities/editorUtilities'
->>>>>>> 46af0cd1
 
 export const toggleCodeSuggestions = Commands.declare(
     { id: 'aws.codeWhisperer.toggleCodeSuggestion', compositeKey: { 1: 'source' } },
