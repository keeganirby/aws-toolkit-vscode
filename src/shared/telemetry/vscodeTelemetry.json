--- conflicted
+++ resolved
@@ -285,7 +285,6 @@
             "description": "Called after opening the SAM Config UI"
         },
         {
-<<<<<<< HEAD
             "name": "codewhisperer_serviceInvocation",
             "description": "Client side invocation of the CodeWhisperer service for suggestion",
             "metadata": [
@@ -393,76 +392,11 @@
                 },
                 {
                     "type": "successCount"
-=======
-            "name": "mynah_showResults",
-            "description": "Emitted when search suggestions are rendered",
-            "metadata": [
-                {
-                    "type": "mynahContext"
-                },
-                {
-                    "type": "mynahSearchId"
-                },
-                {
-                    "type": "mynahViewId"
-                }
-            ]
-        },
-        {
-            "name": "mynah_submitFeedback",
-            "description": "Emitted when user submits feedback",
-            "metadata": [
-                {
-                    "type": "mynahContext"
-                },
-                {
-                    "type": "mynahSearchId"
-                },
-                {
-                    "type": "mynahViewId"
-                }
-            ]
-        },
-        {
-            "name": "mynah_updateQueryContext",
-            "description": "Emitted when user updates search query context",
-            "metadata": [
-                {
-                    "type": "mynahContext"
-                },
-                {
-                    "type": "mynahSearchId"
-                },
-                {
-                    "type": "mynahViewId"
-                }
-            ]
-        },
-        {
-            "name": "mynah_updatePanelState",
-            "description": "Emitted when mynah search panel goes in/out of focus",
-            "metadata": [
-                {
-                    "type": "mynahContext"
-                },
-                {
-                    "type": "mynahViewId"
-                }
-            ]
-        },
-        {
-            "name": "mynah_updateExtensionState",
-            "description": "Emitted when extension activates/deactivates",
-            "metadata": [
-                {
-                    "type": "mynahContext"
->>>>>>> 643db112
                 }
             ],
             "passive": true
         },
         {
-<<<<<<< HEAD
             "name": "codewhisperer_userDecision",
             "description": "User acceptance or rejection of each suggestion returned by the CodeWhisperer service request",
             "metadata": [
@@ -766,7 +700,77 @@
                 },
                 {
                     "type": "codewhispererUserGroup"
-=======
+                }
+            ]
+        },
+        {
+            "name": "mynah_showResults",
+            "description": "Emitted when search suggestions are rendered",
+            "metadata": [
+                {
+                    "type": "mynahContext"
+                },
+                {
+                    "type": "mynahSearchId"
+                },
+                {
+                    "type": "mynahViewId"
+                }
+            ]
+        },
+        {
+            "name": "mynah_submitFeedback",
+            "description": "Emitted when user submits feedback",
+            "metadata": [
+                {
+                    "type": "mynahContext"
+                },
+                {
+                    "type": "mynahSearchId"
+                },
+                {
+                    "type": "mynahViewId"
+                }
+            ]
+        },
+        {
+            "name": "mynah_updateQueryContext",
+            "description": "Emitted when user updates search query context",
+            "metadata": [
+                {
+                    "type": "mynahContext"
+                },
+                {
+                    "type": "mynahSearchId"
+                },
+                {
+                    "type": "mynahViewId"
+                }
+            ]
+        },
+        {
+            "name": "mynah_updatePanelState",
+            "description": "Emitted when mynah search panel goes in/out of focus",
+            "metadata": [
+                {
+                    "type": "mynahContext"
+                },
+                {
+                    "type": "mynahViewId"
+                }
+            ]
+        },
+        {
+            "name": "mynah_updateExtensionState",
+            "description": "Emitted when extension activates/deactivates",
+            "metadata": [
+                {
+                    "type": "mynahContext"
+                }
+            ],
+            "passive": true
+        },
+        {
             "name": "mynah_updateLiveSearchState",
             "description": "Emitted when mynah live search state (running, paused or stopped) changes",
             "metadata": [
@@ -890,7 +894,6 @@
                 },
                 {
                     "type": "mynahViewId"
->>>>>>> 643db112
                 }
             ]
         }
