--- conflicted
+++ resolved
@@ -451,12 +451,9 @@
                     "type": "cwsprChatConversationId"
                 },
                 {
-<<<<<<< HEAD
                     "type": "cwsprChatTriggerInteraction"
                 },
                 {
-=======
->>>>>>> c6fe6c72
                     "type": "cwsprChatUserIntent",
                     "required": false
                 },
