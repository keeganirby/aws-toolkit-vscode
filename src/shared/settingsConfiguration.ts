--- conflicted
+++ resolved
@@ -61,7 +61,6 @@
             return false
         }
     }
-<<<<<<< HEAD
     /**
      * Sets a prompt message as suppressed.
      * @param promptName Name of prompt to suppress
@@ -125,8 +124,8 @@
         } catch (e) {
             getLogger().error('Failed to get the setting: suppressPrompts', e)
         }
-=======
-
+    }
+    
     public readDevSetting<T>(key: AwsDevSetting): string
     public readDevSetting<T>(key: AwsDevSetting, type: string, silent: boolean): T | undefined
 
@@ -159,6 +158,5 @@
             return undefined
         }
         return val
->>>>>>> ab885af5
     }
 }