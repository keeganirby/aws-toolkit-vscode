/*!
 * Copyright 2018-2020 Amazon.com, Inc. or its affiliates. All Rights Reserved.
 * SPDX-License-Identifier: Apache-2.0
 */

import * as vscode from 'vscode'
import { RuntimeFamily } from '../../lambda/models/samLambdaRuntime'
import { CloudFormation } from '../cloudformation/cloudformation'
import { getResourcesForHandler } from '../cloudformation/templateRegistry'
import { LambdaHandlerCandidate } from '../lambdaHandlerSearch'
import { getLogger } from '../logger'
import { API_TARGET_TYPE, CODE_TARGET_TYPE, TEMPLATE_TARGET_TYPE } from '../sam/debugger/awsSamDebugConfiguration'
import {
    addSamDebugConfiguration,
    AddSamDebugConfigurationInput,
} from '../sam/debugger/commands/addSamDebugConfiguration'
import * as javaDebug from '../sam/debugger/javaSamDebug'
import * as pythonDebug from '../sam/debugger/pythonSamDebug'
import { createQuickPick, promptUser, verifySinglePickerOutput } from '../ui/picker'
import { localize } from '../utilities/vsCodeUtils'
import { getWorkspaceRelativePath } from '../utilities/workspaceUtils'
import * as csharpCodelens from './csharpCodeLensProvider'
import * as javaCodelens from './javaCodeLensProvider'
import * as pythonCodelens from './pythonCodeLensProvider'
import * as tsCodelens from './typescriptCodeLensProvider'
import * as goCodelens from './goCodeLensProvider'

<<<<<<< HEAD
export type Language = 'python' | 'javascript' | 'csharp' | 'go'
=======
export type Language = 'python' | 'javascript' | 'csharp' | 'java'
>>>>>>> a345cf3e

export async function makeCodeLenses({
    document,
    token,
    handlers,
    runtimeFamily,
}: {
    document: vscode.TextDocument
    token: vscode.CancellationToken
    handlers: LambdaHandlerCandidate[]
    runtimeFamily: RuntimeFamily
}): Promise<vscode.CodeLens[]> {
    const workspaceFolder: vscode.WorkspaceFolder | undefined = vscode.workspace.getWorkspaceFolder(document.uri)

    if (!workspaceFolder) {
        throw new Error(`Source file ${document.uri} is external to the current workspace.`)
    }

    const lenses: vscode.CodeLens[] = []
    for (const handler of handlers) {
        // handler.range is a RangeOrCharOffset union type. Extract vscode.Range.
        const range =
            handler.range instanceof vscode.Range
                ? handler.range
                : new vscode.Range(
                      document.positionAt(handler.range.positionStart),
                      document.positionAt(handler.range.positionEnd)
                  )

        try {
            const associatedResources = getResourcesForHandler(handler.filename, handler.handlerName)
            const templateConfigs: AddSamDebugConfigurationInput[] = []

            if (associatedResources.length > 0) {
                for (const resource of associatedResources) {
                    const isImage = CloudFormation.isImageLambdaResource(resource.resourceData.Properties)
                    templateConfigs.push({
                        resourceName: resource.name,
                        rootUri: vscode.Uri.file(resource.templateDatum.path),
                        runtimeFamily: isImage ? runtimeFamily : undefined,
                    })
                    const events = resource.resourceData.Properties?.Events
                    if (events) {
                        // Check for api events
                        for (const key in events) {
                            const value = events[key]
                            if (value.Type === 'Api') {
                                templateConfigs.push({
                                    resourceName: resource.name,
                                    rootUri: vscode.Uri.file(resource.templateDatum.path),
                                    apiEvent: { name: key, event: value },
                                    runtimeFamily: isImage ? runtimeFamily : undefined,
                                })
                            }
                        }
                    }
                }
            }
            const codeConfig: AddSamDebugConfigurationInput = {
                resourceName: handler.handlerName,
                rootUri: handler.manifestUri,
                runtimeFamily,
            }
            lenses.push(
                makeAddCodeSamDebugCodeLens(range, codeConfig, templateConfigs, false),
                makeAddCodeSamDebugCodeLens(range, codeConfig, templateConfigs, true)
            )
        } catch (err) {
            getLogger().error(
                `Could not generate 'configure' code lens for handler '${handler.handlerName}': %O`,
                err as Error
            )
        }
    }

    return lenses
}

function makeAddCodeSamDebugCodeLens(
    range: vscode.Range,
    codeConfig: AddSamDebugConfigurationInput,
    templateConfigs: AddSamDebugConfigurationInput[],
    openWebview: boolean
): vscode.CodeLens {
    const title = openWebview
        ? localize('AWS.codelens.lambda.configEditor', 'Edit Debug Configuration (Beta)')
        : localize('AWS.command.addSamDebugConfiguration', 'Add Debug Configuration')
    const command: vscode.Command = {
        title,
        command: 'aws.pickAddSamDebugConfiguration',
        // Values provided by makeTypescriptCodeLensProvider(),
        // makeCSharpCodeLensProvider(), makePythonCodeLensProvider().
        arguments: [codeConfig, templateConfigs, openWebview],
    }

    return new vscode.CodeLens(range, command)
}

/**
 * Wraps the addSamDebugConfiguration logic in a picker that lets the user choose to create
 * a code-type debug config, template-type debug config, or an api-type debug config using a selected template
 * TODO: Dedupe? Call out dupes at the quick pick level?
 * @param codeConfig
 * @param templateConfigs
 */
export async function pickAddSamDebugConfiguration(
    codeConfig: AddSamDebugConfigurationInput,
    templateConfigs: AddSamDebugConfigurationInput[],
    openWebview: boolean
): Promise<void> {
    if (templateConfigs.length === 0) {
        await addSamDebugConfiguration(codeConfig, CODE_TARGET_TYPE, openWebview)

        return
    }

    const templateItemsMap = new Map<string, AddSamDebugConfigurationInput>()
    const templateItems: vscode.QuickPickItem[] = []
    templateConfigs.forEach(templateConfig => {
        const label = `${getWorkspaceRelativePath(templateConfig.rootUri.fsPath) ?? templateConfig.rootUri.fsPath}:${
            templateConfig.resourceName
        }`

        if (templateConfig.apiEvent) {
            const apiLabel = `${label} (API Event: ${templateConfig.apiEvent.name})`
            const eventDetail = `${templateConfig.apiEvent.event.Properties?.Method?.toUpperCase()} ${
                templateConfig.apiEvent.event.Properties?.Path
            }`
            templateItems.push({ label: apiLabel, detail: eventDetail })
            templateItemsMap.set(apiLabel, templateConfig)
        } else {
            templateItems.push({ label: label })
            templateItemsMap.set(label, templateConfig)
        }
    })

    const noTemplate = localize('AWS.pickDebugConfig.noTemplate', 'No Template')
    const picker = createQuickPick<vscode.QuickPickItem>({
        options: {
            canPickMany: false,
            ignoreFocusOut: false,
            matchOnDetail: true,
            title: localize(
                'AWS.pickDebugConfig.prompt',
                'Create a Debug Configuration from a CloudFormation Template'
            ),
            step: 1,
            totalSteps: 1,
        },
        items: [
            ...templateItems,
            {
                label: noTemplate,
                detail: localize(
                    'AWS.pickDebugConfig.noTemplate.detail',
                    'Launch config will execute function in isolation, without referencing a CloudFormation template'
                ),
            },
        ],
    })

    const choices = await promptUser({ picker })
    const val = verifySinglePickerOutput(choices)

    if (!val) {
        return undefined
    }
    if (val.label === noTemplate) {
        await addSamDebugConfiguration(codeConfig, CODE_TARGET_TYPE, openWebview, { step: 2, totalSteps: 2 })
    } else {
        const templateItem = templateItemsMap.get(val.label)
        if (!templateItem) {
            return undefined
        }
        if (templateItem.apiEvent) {
            await addSamDebugConfiguration(templateItem, API_TARGET_TYPE, openWebview)
        } else {
            await addSamDebugConfiguration(templateItem, TEMPLATE_TARGET_TYPE, openWebview)
        }
    }
}

export async function makePythonCodeLensProvider(): Promise<vscode.CodeLensProvider> {
    return {
        // CodeLensProvider
        provideCodeLenses: async (
            document: vscode.TextDocument,
            token: vscode.CancellationToken
        ): Promise<vscode.CodeLens[]> => {
            // Try to activate the Python Extension before requesting symbols from a python file
            await pythonDebug.activatePythonExtensionIfInstalled()
            if (token.isCancellationRequested) {
                return []
            }

            const handlers: LambdaHandlerCandidate[] = await pythonCodelens.getLambdaHandlerCandidates(document.uri)
            return makeCodeLenses({
                document,
                handlers,
                token,
                runtimeFamily: RuntimeFamily.Python,
            })
        },
    }
}

export async function makeCSharpCodeLensProvider(): Promise<vscode.CodeLensProvider> {
    return {
        provideCodeLenses: async (
            document: vscode.TextDocument,
            token: vscode.CancellationToken
        ): Promise<vscode.CodeLens[]> => {
            const handlers: LambdaHandlerCandidate[] = await csharpCodelens.getLambdaHandlerCandidates(document)
            return makeCodeLenses({
                document,
                handlers,
                token,
                runtimeFamily: RuntimeFamily.DotNetCore,
            })
        },
    }
}

export function makeTypescriptCodeLensProvider(): vscode.CodeLensProvider {
    return {
        provideCodeLenses: async (
            document: vscode.TextDocument,
            token: vscode.CancellationToken
        ): Promise<vscode.CodeLens[]> => {
            const handlers = await tsCodelens.getLambdaHandlerCandidates(document)
            return makeCodeLenses({
                document,
                handlers,
                token,
                runtimeFamily: RuntimeFamily.NodeJS,
            })
        },
    }
}

<<<<<<< HEAD
export async function makeGoCodeLensProvider(): Promise<vscode.CodeLensProvider> {
=======
export async function makeJavaCodeLensProvider(): Promise<vscode.CodeLensProvider> {
>>>>>>> a345cf3e
    return {
        provideCodeLenses: async (
            document: vscode.TextDocument,
            token: vscode.CancellationToken
        ): Promise<vscode.CodeLens[]> => {
<<<<<<< HEAD
            const handlers = await goCodelens.getLambdaHandlerCandidates(document)
=======
            // Try to activate the Java Extension before requesting symbols from a java file
            await javaDebug.activateJavaExtensionIfInstalled()
            if (token.isCancellationRequested) {
                return []
            }

            const handlers: LambdaHandlerCandidate[] = await javaCodelens.getLambdaHandlerCandidates(document)
>>>>>>> a345cf3e
            return makeCodeLenses({
                document,
                handlers,
                token,
<<<<<<< HEAD
                runtimeFamily: RuntimeFamily.Go,
=======
                runtimeFamily: RuntimeFamily.Java,
>>>>>>> a345cf3e
            })
        },
    }
}<|MERGE_RESOLUTION|>--- conflicted
+++ resolved
@@ -25,11 +25,7 @@
 import * as tsCodelens from './typescriptCodeLensProvider'
 import * as goCodelens from './goCodeLensProvider'
 
-<<<<<<< HEAD
-export type Language = 'python' | 'javascript' | 'csharp' | 'go'
-=======
-export type Language = 'python' | 'javascript' | 'csharp' | 'java'
->>>>>>> a345cf3e
+export type Language = 'python' | 'javascript' | 'csharp' | 'go' | 'java'
 
 export async function makeCodeLenses({
     document,
@@ -270,19 +266,29 @@
     }
 }
 
-<<<<<<< HEAD
 export async function makeGoCodeLensProvider(): Promise<vscode.CodeLensProvider> {
-=======
+    return {
+        provideCodeLenses: async (
+            document: vscode.TextDocument,
+            token: vscode.CancellationToken
+        ): Promise<vscode.CodeLens[]> => {
+            const handlers = await goCodelens.getLambdaHandlerCandidates(document)
+            return makeCodeLenses({
+                document,
+                handlers,
+                token,
+                runtimeFamily: RuntimeFamily.Go,
+            })
+        },
+    }
+}
+
 export async function makeJavaCodeLensProvider(): Promise<vscode.CodeLensProvider> {
->>>>>>> a345cf3e
-    return {
-        provideCodeLenses: async (
-            document: vscode.TextDocument,
-            token: vscode.CancellationToken
-        ): Promise<vscode.CodeLens[]> => {
-<<<<<<< HEAD
-            const handlers = await goCodelens.getLambdaHandlerCandidates(document)
-=======
+    return {
+        provideCodeLenses: async (
+            document: vscode.TextDocument,
+            token: vscode.CancellationToken
+        ): Promise<vscode.CodeLens[]> => {
             // Try to activate the Java Extension before requesting symbols from a java file
             await javaDebug.activateJavaExtensionIfInstalled()
             if (token.isCancellationRequested) {
@@ -290,16 +296,11 @@
             }
 
             const handlers: LambdaHandlerCandidate[] = await javaCodelens.getLambdaHandlerCandidates(document)
->>>>>>> a345cf3e
-            return makeCodeLenses({
-                document,
-                handlers,
-                token,
-<<<<<<< HEAD
-                runtimeFamily: RuntimeFamily.Go,
-=======
+            return makeCodeLenses({
+                document,
+                handlers,
+                token,
                 runtimeFamily: RuntimeFamily.Java,
->>>>>>> a345cf3e
             })
         },
     }
