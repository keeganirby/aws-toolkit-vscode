/*!
 * Copyright 2018-2019 Amazon.com, Inc. or its affiliates. All Rights Reserved.
 * SPDX-License-Identifier: Apache-2.0
 */

import * as vscode from 'vscode'
import * as nls from 'vscode-nls'

import { activate as activateAwsExplorer } from './awsexplorer/activation'
import { activate as activateCdk } from './cdk/activation'
import { activate as activateCloudWatchLogs } from './cloudWatchLogs/activation'
import { initialize as initializeCredentials } from './credentials/activation'
import { initializeAwsCredentialsStatusBarItem } from './credentials/awsCredentialsStatusBarItem'
import { LoginManager } from './credentials/loginManager'
import { CredentialsProviderManager } from './credentials/providers/credentialsProviderManager'
import { SharedCredentialsProviderFactory } from './credentials/providers/sharedCredentialsProviderFactory'
import { activate as activateSchemas } from './eventSchemas/activation'
import { activate as activateLambda } from './lambda/activation'
import { DefaultAWSClientBuilder } from './shared/awsClientBuilder'
import { AwsContextTreeCollection } from './shared/awsContextTreeCollection'
import { DefaultToolkitClientBuilder } from './shared/clients/toolkitClientBuilder'
import { activate as activateCloudFormationTemplateRegistry } from './shared/cloudformation/activation'
import { documentationUrl, endpointsFileUrl, githubCreateIssueUrl, githubUrl } from './shared/constants'
import { DefaultAwsContext } from './shared/awsContext'
import { AwsContextCommands } from './shared/awsContextCommands'
import {
    aboutToolkit,
    getIdeProperties,
    getToolkitEnvironmentDetails,
    initializeComputeRegion,
    isCloud9,
    showQuickStartWebview,
    showWelcomeMessage,
} from './shared/extensionUtilities'
import { getLogger, Logger } from './shared/logger/logger'
import { activate as activateLogger } from './shared/logger/activation'
import { DefaultRegionProvider } from './shared/regions/defaultRegionProvider'
import { EndpointsProvider } from './shared/regions/endpointsProvider'
import { FileResourceFetcher } from './shared/resourcefetcher/fileResourceFetcher'
import { HttpResourceFetcher } from './shared/resourcefetcher/httpResourceFetcher'
import { activate as activateEcr } from './ecr/activation'
import { activate as activateSam } from './shared/sam/activation'
import { activate as activateTelemetry } from './shared/telemetry/activation'
import { activate as activateS3 } from './s3/activation'
<<<<<<< HEAD
import { activate as activateVector, shutdown as consolasShutdown } from './vector/consolas/activation'
import {
    recordAwsCreateCredentials,
    recordAwsHelp,
    recordAwsHelpQuickstart,
    recordAwsReportPluginIssue,
    recordAwsShowExtensionSource,
    recordToolkitInit,
} from './shared/telemetry/telemetry'
=======
import * as telemetry from './shared/telemetry/telemetry'
>>>>>>> 00bdbbe9
import { ExtContext } from './shared/extensions'
import { activate as activateApiGateway } from './apigateway/activation'
import { activate as activateStepFunctions } from './stepFunctions/activation'
import { activate as activateSsmDocument } from './ssmDocument/activation'
import { activate as activateDynamicResources } from './dynamicResources/activation'
import { activate as activateEcs } from './ecs/activation'
import { activate as activateAppRunner } from './apprunner/activation'
import { activate as activateIot } from './iot/activation'
import { CredentialsStore } from './credentials/credentialsStore'
import { getSamCliContext } from './shared/sam/cli/samCliContext'
import * as extWindow from './shared/vscode/window'
import { Ec2CredentialsProvider } from './credentials/providers/ec2CredentialsProvider'
import { EnvVarsCredentialsProvider } from './credentials/providers/envVarsCredentialsProvider'
import { EcsCredentialsProvider } from './credentials/providers/ecsCredentialsProvider'
import { SchemaService } from './shared/schemas'
import { AwsResourceManager } from './dynamicResources/awsResourceManager'
import globals, { initialize } from './shared/extensionGlobals'
import { join } from 'path'
import { initializeIconPaths } from './shared/icons'
import { Settings } from './shared/settings'

let localize: nls.LocalizeFunc

export async function activate(context: vscode.ExtensionContext) {
    await initializeComputeRegion()
    const activationStartedOn = Date.now()
    localize = nls.loadMessageBundle()
    initialize(context, extWindow.Window.vscode())
    initializeIconPaths(context)
    initializeManifestPaths(context)

    const toolkitOutputChannel = vscode.window.createOutputChannel(
        localize('AWS.channel.aws.toolkit', '{0} Toolkit', getIdeProperties().company)
    )
    await activateLogger(context, toolkitOutputChannel)
    const remoteInvokeOutputChannel = vscode.window.createOutputChannel(
        localize('AWS.channel.aws.remoteInvoke', '{0} Remote Invocations', getIdeProperties().company)
    )
    globals.outputChannel = toolkitOutputChannel

    try {
        initializeCredentialsProviderManager()

        const endpointsProvider = makeEndpointsProvider()

        const awsContext = new DefaultAwsContext(context)
        globals.awsContext = awsContext
        const awsContextTrees = new AwsContextTreeCollection()
        const regionProvider = new DefaultRegionProvider(endpointsProvider)
        const credentialsStore = new CredentialsStore()
        const loginManager = new LoginManager(awsContext, credentialsStore)

        const toolkitEnvDetails = getToolkitEnvironmentDetails()
        // Splits environment details by new line, filter removes the empty string
        toolkitEnvDetails
            .split(/\r?\n/)
            .filter(x => x)
            .forEach(line => getLogger().info(line))

        await initializeAwsCredentialsStatusBarItem(awsContext, context)
        globals.regionProvider = regionProvider
        globals.awsContextCommands = new AwsContextCommands(awsContext, awsContextTrees, regionProvider, loginManager)
        globals.sdkClientBuilder = new DefaultAWSClientBuilder(awsContext)
        globals.toolkitClientBuilder = new DefaultToolkitClientBuilder(regionProvider)
        globals.schemaService = new SchemaService(context)
        globals.resourceManager = new AwsResourceManager(context)

        const settings = Settings.instance

        await initializeCredentials(context, awsContext, settings)

        await activateTelemetry(context, awsContext, settings)
        await globals.telemetry.start()
        await globals.schemaService.start()

        const extContext: ExtContext = {
            extensionContext: context,
            awsContext: awsContext,
            samCliContext: getSamCliContext,
            regionProvider: regionProvider,
            outputChannel: toolkitOutputChannel,
            invokeOutputChannel: remoteInvokeOutputChannel,
            telemetryService: globals.telemetry,
            credentialsStore,
        }

        context.subscriptions.push(
            // No-op command used for decoration-only codelenses.
            vscode.commands.registerCommand('aws.doNothingCommand', () => {}),
            vscode.commands.registerCommand('aws.login', () => globals.awsContextCommands.onCommandLogin()),
            vscode.commands.registerCommand('aws.logout', () => globals.awsContextCommands.onCommandLogout()),
            // "Show AWS Commands..."
            vscode.commands.registerCommand('aws.listCommands', () =>
                vscode.commands.executeCommand('workbench.action.quickOpen', `> ${getIdeProperties().company}:`)
            )
        )

        context.subscriptions.push(
            vscode.commands.registerCommand('aws.credential.profile.create', async () => {
                try {
                    await globals.awsContextCommands.onCommandCreateCredentialsProfile()
                } finally {
                    telemetry.recordAwsCreateCredentials()
                }
            })
        )

        // register URLs in extension menu
        context.subscriptions.push(
            vscode.commands.registerCommand('aws.help', async () => {
                vscode.env.openExternal(vscode.Uri.parse(documentationUrl))
                telemetry.recordAwsHelp()
            })
        )
        context.subscriptions.push(
            vscode.commands.registerCommand('aws.github', async () => {
                vscode.env.openExternal(vscode.Uri.parse(githubUrl))
                telemetry.recordAwsShowExtensionSource()
            })
        )
        context.subscriptions.push(
            vscode.commands.registerCommand('aws.createIssueOnGitHub', async () => {
                vscode.env.openExternal(vscode.Uri.parse(githubCreateIssueUrl))
                telemetry.recordAwsReportPluginIssue()
            })
        )
        context.subscriptions.push(
            vscode.commands.registerCommand('aws.quickStart', async () => {
                try {
                    await showQuickStartWebview(context)
                } finally {
                    telemetry.recordAwsHelpQuickstart({ result: 'Succeeded' })
                }
            })
        )

        context.subscriptions.push(
            vscode.commands.registerCommand('aws.aboutToolkit', async () => {
                await aboutToolkit()
            })
        )

        await activateCloudFormationTemplateRegistry(context)

        await activateCdk({
            extensionContext: extContext.extensionContext,
        })

        await activateAwsExplorer({
            context: extContext,
            awsContextTrees,
            regionProvider,
            toolkitOutputChannel,
            remoteInvokeOutputChannel,
        })

        await activateAppRunner(extContext)

        await activateApiGateway({
            extContext: extContext,
            outputChannel: remoteInvokeOutputChannel,
        })

        await activateLambda(extContext)

        await activateSsmDocument(context, awsContext, regionProvider, toolkitOutputChannel)

        await activateSam(extContext)

        await activateS3(extContext)

        await activateVector(extContext)

        await activateEcr(context)

        await activateCloudWatchLogs(context, settings)

        await activateDynamicResources(context)

        await activateIot(extContext)

        await activateEcs(extContext)

        // Features which aren't currently functional in Cloud9
        if (!isCloud9()) {
            await activateSchemas(extContext)
        }

        await activateStepFunctions(context, awsContext, toolkitOutputChannel)

        showWelcomeMessage(context)

        recordToolkitInitialization(activationStartedOn, getLogger())

        globals.telemetry.assertPassiveTelemetry(globals.didReload)
    } catch (error) {
        const stacktrace = (error as Error).stack?.split('\n')
        // truncate if the stacktrace is unusually long
        if (stacktrace !== undefined && stacktrace.length > 40) {
            stacktrace.length = 40
        }
        getLogger('channel').error(
            localize(
                'AWS.channel.aws.toolkit.activation.error',
                'Error Activating {0} Toolkit: {1} \n{2}',
                getIdeProperties().company,
                (error as Error).message,
                stacktrace?.join('\n')
            )
        )
        throw error
    }
}

export async function deactivate() {
    await consolasShutdown()
    await globals.telemetry.shutdown()
    await globals.resourceManager.dispose()
}

function initializeManifestPaths(extensionContext: vscode.ExtensionContext) {
    globals.manifestPaths.endpoints = extensionContext.asAbsolutePath(join('resources', 'endpoints.json'))
    globals.manifestPaths.lambdaSampleRequests = extensionContext.asAbsolutePath(
        join('resources', 'vs-lambda-sample-request-manifest.xml')
    )
}

function initializeCredentialsProviderManager() {
    const manager = CredentialsProviderManager.getInstance()
    manager.addProviderFactory(new SharedCredentialsProviderFactory())
    manager.addProviders(new Ec2CredentialsProvider(), new EcsCredentialsProvider(), new EnvVarsCredentialsProvider())
}

function makeEndpointsProvider(): EndpointsProvider {
    const localManifestFetcher = new FileResourceFetcher(globals.manifestPaths.endpoints)
    const remoteManifestFetcher = new HttpResourceFetcher(endpointsFileUrl, { showUrl: true })

    const provider = new EndpointsProvider(localManifestFetcher, remoteManifestFetcher)
    // Start the load without waiting. It raises events as fetchers retrieve data.
    provider.load().catch((err: Error) => {
        getLogger().error('Failure while loading Endpoints Manifest: %O', err)

        vscode.window.showErrorMessage(
            `${localize(
                'AWS.error.endpoint.load.failure',
                'The {0} Toolkit was unable to load endpoints data.',
                getIdeProperties().company
            )} ${
                isCloud9()
                    ? localize(
                          'AWS.error.impactedFunctionalityReset.cloud9',
                          'Toolkit functionality may be impacted until the Cloud9 browser tab is refreshed.'
                      )
                    : localize(
                          'AWS.error.impactedFunctionalityReset.vscode',
                          'Toolkit functionality may be impacted until VS Code is restarted.'
                      )
            }`
        )
    })

    return provider
}

function recordToolkitInitialization(activationStartedOn: number, logger?: Logger) {
    try {
        const activationFinishedOn = Date.now()
        const duration = activationFinishedOn - activationStartedOn

        telemetry.recordToolkitInit({
            duration: duration,
        })
    } catch (err) {
        logger?.error(err as Error)
    }
}

// Unique extension entrypoint names, so that they can be obtained from the webpack bundle
export const awsToolkitActivate = activate
export const awsToolkitDeactivate = deactivate<|MERGE_RESOLUTION|>--- conflicted
+++ resolved
@@ -42,19 +42,8 @@
 import { activate as activateSam } from './shared/sam/activation'
 import { activate as activateTelemetry } from './shared/telemetry/activation'
 import { activate as activateS3 } from './s3/activation'
-<<<<<<< HEAD
+import * as telemetry from './shared/telemetry/telemetry'
 import { activate as activateVector, shutdown as consolasShutdown } from './vector/consolas/activation'
-import {
-    recordAwsCreateCredentials,
-    recordAwsHelp,
-    recordAwsHelpQuickstart,
-    recordAwsReportPluginIssue,
-    recordAwsShowExtensionSource,
-    recordToolkitInit,
-} from './shared/telemetry/telemetry'
-=======
-import * as telemetry from './shared/telemetry/telemetry'
->>>>>>> 00bdbbe9
 import { ExtContext } from './shared/extensions'
 import { activate as activateApiGateway } from './apigateway/activation'
 import { activate as activateStepFunctions } from './stepFunctions/activation'
@@ -226,7 +215,7 @@
 
         await activateS3(extContext)
 
-        await activateVector(extContext)
+        await activateVector(extContext, settings)
 
         await activateEcr(context)
 
