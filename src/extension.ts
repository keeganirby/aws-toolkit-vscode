--- conflicted
+++ resolved
@@ -65,14 +65,10 @@
 import { join } from 'path'
 import { Settings } from './shared/settings'
 import { isReleaseVersion } from './shared/vscode/env'
-<<<<<<< HEAD
 import { Commands, registerErrorHandler } from './shared/vscode/commands2'
 import { formatError, isUserCancelledError, ToolkitError, UnknownError } from './shared/errors'
 import { Logging } from './shared/logger/commands'
-=======
-import { Commands } from './shared/vscode/commands2'
 import { UriHandler } from './shared/vscode/uriHandler'
->>>>>>> f238c538
 
 let localize: nls.LocalizeFunc
 
