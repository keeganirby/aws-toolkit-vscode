/*!
 * Copyright Amazon.com, Inc. or its affiliates. All Rights Reserved.
 * SPDX-License-Identifier: Apache-2.0
 */

import * as vscode from 'vscode'
import * as nls from 'vscode-nls'

import * as codecatalyst from './codecatalyst/activation'
import { activate as activateAwsExplorer } from './awsexplorer/activation'
import { activate as activateCloudWatchLogs } from './cloudWatchLogs/activation'
import { initialize as initializeCredentials } from './auth/activation'
import { initializeAwsCredentialsStatusBarItem } from './auth/ui/statusBarItem'
import { LoginManager } from './auth/deprecated/loginManager'
import { CredentialsProviderManager } from './auth/providers/credentialsProviderManager'
import { SharedCredentialsProviderFactory } from './auth/providers/sharedCredentialsProviderFactory'
import { activate as activateSchemas } from './eventSchemas/activation'
import { activate as activateLambda } from './lambda/activation'
import { DefaultAWSClientBuilder } from './shared/awsClientBuilder'
import { activate as activateCloudFormationTemplateRegistry } from './shared/cloudformation/activation'
import { documentationUrl, endpointsFileUrl, githubCreateIssueUrl, githubUrl } from './shared/constants'
import { DefaultAwsContext } from './shared/awsContext'
import { AwsContextCommands } from './shared/awsContextCommands'
import {
    aboutToolkit,
    getIdeProperties,
    getToolkitEnvironmentDetails,
    initializeComputeRegion,
    isCloud9,
    isSageMaker,
    showQuickStartWebview,
    showWelcomeMessage,
} from './shared/extensionUtilities'
import { getLogger, Logger } from './shared/logger/logger'
import { activate as activateLogger } from './shared/logger/activation'
import { getEndpointsFromFetcher, RegionProvider } from './shared/regions/regionProvider'
import { FileResourceFetcher } from './shared/resourcefetcher/fileResourceFetcher'
import { HttpResourceFetcher } from './shared/resourcefetcher/httpResourceFetcher'
import { activate as activateEcr } from './ecr/activation'
import { activate as activateEc2 } from './ec2/activation'
import { activate as activateSam } from './shared/sam/activation'
import { activate as activateTelemetry } from './shared/telemetry/activation'
import { activate as activateS3 } from './s3/activation'
import * as awsFiletypes from './shared/awsFiletypes'
import { activate as activateCodeWhisperer, shutdown as codewhispererShutdown } from './codewhisperer/activation'
import { ExtContext } from './shared/extensions'
import { activate as activateApiGateway } from './apigateway/activation'
import { activate as activateStepFunctions } from './stepFunctions/activation'
import { activate as activateSsmDocument } from './ssmDocument/activation'
import { activate as activateDynamicResources } from './dynamicResources/activation'
import { activate as activateEcs } from './ecs/activation'
import { activate as activateAppRunner } from './apprunner/activation'
import { activate as activateIot } from './iot/activation'
import { activate as activateDev } from './dev/activation'
import { activate as activateApplicationComposer } from './applicationcomposer/activation'
import { activate as activateRedshift } from './redshift/activation'
import { CredentialsStore } from './auth/credentials/store'
import { activate as activateCWChat } from './awsq/activation'
import { getSamCliContext } from './shared/sam/cli/samCliContext'
import { Ec2CredentialsProvider } from './auth/providers/ec2CredentialsProvider'
import { EnvVarsCredentialsProvider } from './auth/providers/envVarsCredentialsProvider'
import { EcsCredentialsProvider } from './auth/providers/ecsCredentialsProvider'
import { SchemaService } from './shared/schemas'
import { AwsResourceManager } from './dynamicResources/awsResourceManager'
import globals, { initialize } from './shared/extensionGlobals'
import { Experiments, Settings } from './shared/settings'
import { isReleaseVersion } from './shared/vscode/env'
import { Commands, registerErrorHandler as registerCommandErrorHandler } from './shared/vscode/commands2'
import { UriHandler } from './shared/vscode/uriHandler'
import { telemetry } from './shared/telemetry/telemetry'
import { Auth } from './auth/auth'
import { openUrl } from './shared/utilities/vsCodeUtils'
import { isUserCancelledError, resolveErrorMessageToDisplay, ToolkitError } from './shared/errors'
import { Logging } from './shared/logger/commands'
import { showMessageWithUrl, showViewLogsMessage } from './shared/utilities/messages'
import { registerWebviewErrorHandler } from './webviews/server'
import { initializeManifestPaths } from './extensionShared'
import { ChildProcess } from './shared/utilities/childProcess'

let localize: nls.LocalizeFunc

export async function activate(context: vscode.ExtensionContext) {
    await initializeComputeRegion()
    const activationStartedOn = Date.now()
    localize = nls.loadMessageBundle()

    initialize(context)
    globals.machineId = await getMachineId()
    initializeManifestPaths(context)

    const toolkitOutputChannel = vscode.window.createOutputChannel(
        localize('AWS.channel.aws.toolkit', '{0} Toolkit', getIdeProperties().company)
    )
    await activateLogger(context, toolkitOutputChannel)
    const remoteInvokeOutputChannel = vscode.window.createOutputChannel(
        localize('AWS.channel.aws.remoteInvoke', '{0} Remote Invocations', getIdeProperties().company)
    )
    globals.outputChannel = toolkitOutputChannel

    registerCommandErrorHandler((info, error) => {
        const defaultMessage = localize('AWS.generic.message.error', 'Failed to run command: {0}', info.id)
        logAndShowError(error, info.id, defaultMessage)
    })

    registerWebviewErrorHandler((error: unknown, webviewId: string, command: string) => {
        logAndShowWebviewError(error, webviewId, command)
    })

    if (isCloud9()) {
        vscode.window.withProgress = wrapWithProgressForCloud9(globals.outputChannel)
    }

    try {
        initializeCredentialsProviderManager()

        const endpointsProvider = makeEndpointsProvider()

        const awsContext = new DefaultAwsContext()
        globals.awsContext = awsContext
        const regionProvider = RegionProvider.fromEndpointsProvider(endpointsProvider)
        const credentialsStore = new CredentialsStore()
        const loginManager = new LoginManager(globals.awsContext, credentialsStore)

        const toolkitEnvDetails = getToolkitEnvironmentDetails()
        // Splits environment details by new line, filter removes the empty string
        toolkitEnvDetails
            .split(/\r?\n/)
            .filter(x => x)
            .forEach(line => getLogger().info(line))

        await initializeAwsCredentialsStatusBarItem(awsContext, context)
        globals.regionProvider = regionProvider
        globals.loginManager = loginManager
        globals.awsContextCommands = new AwsContextCommands(regionProvider, Auth.instance)
        globals.sdkClientBuilder = new DefaultAWSClientBuilder(awsContext)
        globals.schemaService = new SchemaService()
        globals.resourceManager = new AwsResourceManager(context)

        const settings = Settings.instance
        const experiments = Experiments.instance

        await initializeCredentials(context, awsContext, loginManager)
        await activateTelemetry(context, awsContext, settings)

        experiments.onDidChange(({ key }) => {
            telemetry.aws_experimentActivation.run(span => {
                // Record the key prior to reading the setting as `get` may throw
                span.record({ experimentId: key })
                span.record({ experimentState: experiments.get(key) ? 'activated' : 'deactivated' })
            })
        })

        await globals.schemaService.start()
        awsFiletypes.activate()

        globals.uriHandler = new UriHandler()
        context.subscriptions.push(
            vscode.window.registerUriHandler({
                handleUri: uri =>
                    telemetry.runRoot(() => {
                        telemetry.record({ source: 'UriHandler' })

                        return globals.uriHandler.handleUri(uri)
                    }),
            })
        )

        const extContext: ExtContext = {
            extensionContext: context,
            awsContext: globals.awsContext,
            samCliContext: getSamCliContext,
            regionProvider: regionProvider,
            outputChannel: toolkitOutputChannel,
            invokeOutputChannel: remoteInvokeOutputChannel,
            telemetryService: globals.telemetry,
            uriHandler: globals.uriHandler,
            credentialsStore,
        }

        try {
            activateDev(extContext)
        } catch (error) {
            getLogger().debug(`Developer Tools (internal): failed to activate: ${(error as Error).message}`)
        }

        context.subscriptions.push(
            // No-op command used for decoration-only codelenses.
            vscode.commands.registerCommand('aws.doNothingCommand', () => {}),
            // "Show AWS Commands..."
            Commands.register('aws.listCommands', () =>
                vscode.commands.executeCommand('workbench.action.quickOpen', `> ${getIdeProperties().company}:`)
            ),
            // register URLs in extension menu
            Commands.register('aws.help', async () => {
                openUrl(vscode.Uri.parse(documentationUrl))
                telemetry.aws_help.emit()
            }),
            Commands.register('aws.github', async () => {
                openUrl(vscode.Uri.parse(githubUrl))
                telemetry.aws_showExtensionSource.emit()
            }),
            Commands.register('aws.createIssueOnGitHub', async () => {
                openUrl(vscode.Uri.parse(githubCreateIssueUrl))
                telemetry.aws_reportPluginIssue.emit()
            }),
            Commands.register('aws.quickStart', async () => {
                try {
                    await showQuickStartWebview(context)
                } finally {
                    telemetry.aws_helpQuickstart.emit({ result: 'Succeeded' })
                }
            }),
            Commands.register('aws.aboutToolkit', async () => {
                await aboutToolkit()
            })
        )

        // do not enable codecatalyst for sagemaker
        if (!isSageMaker()) {
            await codecatalyst.activate(extContext)
        }

        await activateCloudFormationTemplateRegistry(context)

        await activateCodeWhisperer(extContext)

        await activateAwsExplorer({
            context: extContext,
            regionProvider,
            toolkitOutputChannel,
            remoteInvokeOutputChannel,
        })

        await activateAppRunner(extContext)

        await activateApiGateway({
            extContext: extContext,
            outputChannel: remoteInvokeOutputChannel,
        })

        await activateLambda(extContext)

        await activateSsmDocument(context, globals.awsContext, regionProvider, toolkitOutputChannel)

        await activateSam(extContext)

        await activateS3(extContext)

        await activateEc2(extContext)

        await activateEcr(context)

        await activateCloudWatchLogs(context, settings)

        await activateDynamicResources(context)

        await activateIot(extContext)

        await activateEcs(extContext)

        await activateSchemas(extContext)

<<<<<<< HEAD
        await activateCWChat(extContext.extensionContext)
=======
        await activateApplicationComposer(context)
>>>>>>> aa639051

        await activateStepFunctions(context, awsContext, toolkitOutputChannel)

        await activateRedshift(extContext)

        showWelcomeMessage(context)

        const settingsValid = await checkSettingsHealth(settings)
        recordToolkitInitialization(activationStartedOn, settingsValid, getLogger())

        if (!isReleaseVersion()) {
            globals.telemetry.assertPassiveTelemetry(globals.didReload)
        }
    } catch (error) {
        const stacktrace = (error as Error).stack?.split('\n')
        // truncate if the stacktrace is unusually long
        if (stacktrace !== undefined && stacktrace.length > 40) {
            stacktrace.length = 40
        }
        getLogger('channel').error(
            localize(
                'AWS.channel.aws.toolkit.activation.error',
                'Error Activating {0} Toolkit: {1} \n{2}',
                getIdeProperties().company,
                (error as Error).message,
                stacktrace?.join('\n')
            )
        )
        throw error
    }
}

export async function deactivate() {
    await codewhispererShutdown()
    await globals.telemetry.shutdown()
    await globals.resourceManager.dispose()
}

function initializeCredentialsProviderManager() {
    const manager = CredentialsProviderManager.getInstance()
    manager.addProviderFactory(new SharedCredentialsProviderFactory())
    manager.addProviders(new Ec2CredentialsProvider(), new EcsCredentialsProvider(), new EnvVarsCredentialsProvider())
}

function makeEndpointsProvider() {
    const localManifestFetcher = new FileResourceFetcher(globals.manifestPaths.endpoints)
    const remoteManifestFetcher = new HttpResourceFetcher(endpointsFileUrl, { showUrl: true })

    return {
        local: () => getEndpointsFromFetcher(localManifestFetcher),
        remote: () => getEndpointsFromFetcher(remoteManifestFetcher),
    }
}

function recordToolkitInitialization(activationStartedOn: number, settingsValid: boolean, logger?: Logger) {
    try {
        const activationFinishedOn = Date.now()
        const duration = activationFinishedOn - activationStartedOn

        if (settingsValid) {
            telemetry.toolkit_init.emit({ duration })
        } else {
            telemetry.toolkit_init.emit({ duration, result: 'Failed', reason: 'UserSettings' })
        }
    } catch (err) {
        logger?.error(err as Error)
    }
}

/**
 * Wraps the `vscode.window.withProgress` functionality with functionality that also writes to the output channel.
 *
 * Cloud9 does not show a progress notification.
 */
function wrapWithProgressForCloud9(channel: vscode.OutputChannel): (typeof vscode.window)['withProgress'] {
    const withProgress = vscode.window.withProgress.bind(vscode.window)

    return (options, task) => {
        if (options.title) {
            channel.appendLine(options.title)
        }

        return withProgress(options, (progress, token) => {
            const newProgress: typeof progress = {
                ...progress,
                report: value => {
                    if (value.message) {
                        channel.appendLine(value.message)
                    }
                    progress.report(value)
                },
            }

            return task(newProgress, token)
        })
    }
}

/**
 * Logs the error. Then determines what kind of error message should be shown, if
 * at all.
 *
 * @param error The error itself
 * @param topic The prefix of the error message
 * @param defaultMessage The message to show if once cannot be resolved from the given error
 *
 * SIDE NOTE:
 * This is only being used for errors from commands and webview, there's plenty of other places
 * (explorer, nodes, ...) where it could be used. It needs to be apart of some sort of `core`
 * module that is guaranteed to initialize prior to every other Toolkit component.
 * Logging and telemetry would fit well within this core module.
 */
export async function logAndShowError(error: unknown, topic: string, defaultMessage: string) {
    if (isUserCancelledError(error)) {
        getLogger().verbose(`${topic}: user cancelled`)
        return
    }
    const logsItem = localize('AWS.generic.message.viewLogs', 'View Logs...')
    const logId = getLogger().error(`${topic}: %s`, error)
    const message = resolveErrorMessageToDisplay(error, defaultMessage)

    if (error instanceof ToolkitError && error.documentationUri) {
        await showMessageWithUrl(message, error.documentationUri, 'View Documentation', 'error')
    } else {
        await vscode.window.showErrorMessage(message, logsItem).then(async resp => {
            if (resp === logsItem) {
                await Logging.declared.viewLogsAtMessage.execute(logId)
            }
        })
    }
}

/**
 * Show a webview related error to the user + button that links to the logged error
 *
 * @param err The error that was thrown in the backend
 * @param webviewId Arbitrary value that identifies which webview had the error
 * @param command The high level command/function that was run which triggered the error
 */
export function logAndShowWebviewError(err: unknown, webviewId: string, command: string) {
    // HACK: The following implementation is a hack, influenced by the implementation of handleError().
    // The userFacingError message will be seen in the UI, and the detailedError message will provide the
    // detailed information in the logs.
    const detailedError = ToolkitError.chain(err, `Webview backend command failed: "${command}()"`)
    const userFacingError = ToolkitError.chain(detailedError, 'Webview error')
    logAndShowError(userFacingError, `webviewId="${webviewId}"`, 'Webview error')
}

async function checkSettingsHealth(settings: Settings): Promise<boolean> {
    const ok = await settings.isValid()
    if (!ok) {
        const msg = 'User settings.json file appears to be invalid. Check settings.json for syntax errors.'
        const openSettingsItem = 'Open settings.json'
        showViewLogsMessage(msg, 'error', [openSettingsItem]).then(async resp => {
            if (resp === openSettingsItem) {
                vscode.commands.executeCommand('workbench.action.openSettingsJson')
            }
        })
    }
    return ok
}

async function getMachineId(): Promise<string> {
    const proc = new ChildProcess('hostname', [], { collect: true, logging: 'no' })
    return (await proc.run()).stdout.trim() ?? 'unknown-host'
}

// Unique extension entrypoint names, so that they can be obtained from the webpack bundle
export const awsToolkitActivate = activate
export const awsToolkitDeactivate = deactivate<|MERGE_RESOLUTION|>--- conflicted
+++ resolved
@@ -260,11 +260,9 @@
 
         await activateSchemas(extContext)
 
-<<<<<<< HEAD
         await activateCWChat(extContext.extensionContext)
-=======
+
         await activateApplicationComposer(context)
->>>>>>> aa639051
 
         await activateStepFunctions(context, awsContext, toolkitOutputChannel)
 
