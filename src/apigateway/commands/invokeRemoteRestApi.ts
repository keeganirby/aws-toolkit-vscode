--- conflicted
+++ resolved
@@ -16,11 +16,8 @@
 import { APIG_REMOTE_INVOKE_TEMPLATE } from '../templates/apigTemplates'
 import { localize } from '../../shared/utilities/vsCodeUtils'
 import { recordApigatewayInvokeRemote, Result } from '../../shared/telemetry/telemetry'
-<<<<<<< HEAD
 import globals from '../../shared/extensionGlobals'
-=======
 import { updateCspSource } from '../../webviews/main'
->>>>>>> 62f6e05e
 
 // All the commands that we receive
 interface Command {
