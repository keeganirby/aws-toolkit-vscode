--- conflicted
+++ resolved
@@ -17,10 +17,7 @@
 import { AWSTreeNodeBase } from '../shared/treeview/nodes/awsTreeNodeBase'
 import { StepFunctionsNode } from '../stepFunctions/explorer/stepFunctionsNodes'
 import { DEFAULT_PARTITION } from '../shared/regions/regionUtilities'
-<<<<<<< HEAD
-=======
 import { SsmDocumentNode } from '../ssmDocument/explorer/ssmDocumentNode'
->>>>>>> eddfe99c
 
 /**
  * An AWS Explorer node representing a region.
@@ -53,9 +50,8 @@
         const serviceCandidates = [
             { serviceId: 'apigateway', createFn: () => new ApiGatewayNode(partitionId, this.regionCode) },
             { serviceId: 'cloudformation', createFn: () => new CloudFormationNode(this.regionCode) },
+            { serviceId: 'lambda', createFn: () => new LambdaNode(this.regionCode) },
             ...(isCloud9() ? [] : [{ serviceId: 'logs', createFn: () => new CloudWatchLogsNode(this.regionCode) }]),
-            { serviceId: 'lambda', createFn: () => new LambdaNode(this.regionCode) },
-<<<<<<< HEAD
             ...(isCloud9()
                 ? []
                 : [
@@ -66,12 +62,7 @@
                   ]),
             ...(isCloud9() ? [] : [{ serviceId: 'schemas', createFn: () => new SchemasNode(this.regionCode) }]),
             ...(isCloud9() ? [] : [{ serviceId: 'states', createFn: () => new StepFunctionsNode(this.regionCode) }]),
-=======
-            { serviceId: 's3', createFn: () => new S3Node(ext.toolkitClientBuilder.createS3Client(this.regionCode)) },
-            { serviceId: 'schemas', createFn: () => new SchemasNode(this.regionCode) },
-            { serviceId: 'states', createFn: () => new StepFunctionsNode(this.regionCode) },
-            { serviceId: 'ssm', createFn: () => new SsmDocumentNode(this.regionCode) },
->>>>>>> eddfe99c
+            ...(isCloud9() ? [] : [{ serviceId: 'ssm', createFn: () => new SsmDocumentNode(this.regionCode) }]),
         ]
 
         for (const serviceCandidate of serviceCandidates) {
