<template>
    <div :id="panelId" class="feature-panel-container border-common" :class="isActive ? 'feature-panel-selected' : ''">
        <div class="feature-panel-container-upper">
            <div class="feature-panel-container-title">AWS Explorer</div>

            <img
                class="service-item-content-image"
                src="https://github.com/aws/aws-toolkit-vscode/raw/HEAD/docs/marketplace/vscode/awsExplorer.gif"
                alt="AWS Explorer example GIF"
            />

            <div class="feature-panel-container-description">
                Work with S3, CloudWatch, and more.
                <a
                    href="https://docs.aws.amazon.com/toolkit-for-vscode/latest/userguide/toolkit-navigation.html"
                    v-on:click="emitUiClick('auth_learnMoreAWSResources')"
                    >Learn more.</a
                >
            </div>
        </div>

        <hr />

        <template v-if="!removeAuthForms">
            <div :key="authFormContainerKey" v-show="canShowAuthForms" class="feature-panel-auth-container">
                <ExplorerAggregateForm
                    v-if="connectedAuth"
                    :identityCenterState="identityCenterFormState"
                    :credentialsState="credentialsFormState"
                >
                </ExplorerAggregateForm>
                <!-- @auth-connection-updated="onAuthConnectionUpdated" -->

                <button v-if="connectedAuth" v-on:click="showExplorer()">Open Resource Explorer</button>

                <IdentityCenterForm
                    :state="identityCenterFormState"
                    @auth-connection-updated="onAuthConnectionUpdated"
                    :checkIfConnected="false"
                    :is-low-priority="!!connectedAuth"
                ></IdentityCenterForm>

                <CredentialsForm
                    :state="credentialsFormState"
                    @auth-connection-updated="onAuthConnectionUpdated"
                    :is-low-priority="true"
                ></CredentialsForm>

                <div v-if="!connectedAuth">
                    Don't have an AWS account?
                    <a href="https://aws.amazon.com/free/" v-on:click="emitUiClick('auth_signUpForFree')"
                        >Sign up for free.</a
                    >
                </div>
            </div>
        </template>
    </div>
</template>

<script lang="ts">
import { defineComponent } from 'vue'
import CredentialsForm, { CredentialsState } from '../authForms/manageCredentials.vue'
import IdentityCenterForm, { ExplorerIdentityCenterState } from '../authForms/manageIdentityCenter.vue'
import BaseServiceItemContent, { PanelActivityState } from './baseServiceItemContent.vue'
import authFormsState, { AuthForm, FeatureStatus } from '../authForms/shared.vue'
import { AuthFormId } from '../authForms/types'
import { ConnectionUpdateArgs } from '../authForms/baseAuth.vue'
import ExplorerAggregateForm from '../authForms/manageExplorer.vue'
import { WebviewClientFactory } from '../../../../webviews/client'
import { AuthWebview } from '../show'

const client = WebviewClientFactory.create<AuthWebview>()

function initialData() {
    return {
        isLoaded: {
            credentials: false,
            identityCenterExplorer: false,
        } as { [k in AuthFormId]?: boolean },
        isCredentialsShown: false,
        isIdentityCenterShown: false,
<<<<<<< HEAD
        isAnyAuthConnected: false,
        panelId: 'explorer-panel',
=======
        panelId: 'explorer-panel',
        connectedAuth: undefined as Extract<AuthFormId, 'credentials' | 'identityCenterExplorer'> | undefined,
        removeAuthForms: false,
>>>>>>> 2b3c35c1
    }
}

export default defineComponent({
    name: 'AwsExplorerContent',
    components: { CredentialsForm, IdentityCenterForm, ExplorerAggregateForm },
    extends: BaseServiceItemContent,
    data() {
        return initialData()
    },
    async created() {
        client.onDidConnectionChangeExplorer(() => {
            this.refreshPanel()
        })
    },
    mounted() {
        PanelActivityState.instance.registerPanel(this.$data.panelId, 'awsExplorer')
    },
    computed: {
        credentialsFormState(): CredentialsState {
            return authFormsState.credentials
        },
        identityCenterFormState(): ExplorerIdentityCenterState {
            return authFormsState.identityCenterExplorer
        },
        canShowAuthForms() {
            if (this.connectedAuth) {
                return true
            }

            const hasUnloaded = Object.values(this.isLoaded).filter(val => !val).length > 0
            return !hasUnloaded
        },
    },
    methods: {
        async refreshPanel() {
            Object.assign(this.$data, initialData())
            this.refreshAuthFormContainer()
        },
        async onAuthConnectionUpdated(args: ConnectionUpdateArgs) {
            if (args.cause === 'signOut') {
                // Clears all auth forms to prevent UI stuttering due to
                // auth changes. We are expecting an event for force this panel
                // to refresh and restore the forms.
                this.removeAuthForms = true
                return
            }

            if (args.isConnected) {
                this.connectedAuth = args.id as any
            }

            this.isLoaded[args.id] = true
        },
        showExplorer() {
            client.showResourceExplorer()
        },
    },
})

export class ResourceExplorerContentState extends FeatureStatus {
    getAuthForms(): AuthForm[] {
        return [authFormsState.credentials, authFormsState.identityCenterExplorer]
    }
}
</script>

<style>
@import './baseServiceItemContent.css';
@import '../shared.css';
</style><|MERGE_RESOLUTION|>--- conflicted
+++ resolved
@@ -79,14 +79,9 @@
         } as { [k in AuthFormId]?: boolean },
         isCredentialsShown: false,
         isIdentityCenterShown: false,
-<<<<<<< HEAD
-        isAnyAuthConnected: false,
-        panelId: 'explorer-panel',
-=======
         panelId: 'explorer-panel',
         connectedAuth: undefined as Extract<AuthFormId, 'credentials' | 'identityCenterExplorer'> | undefined,
         removeAuthForms: false,
->>>>>>> 2b3c35c1
     }
 }
 
