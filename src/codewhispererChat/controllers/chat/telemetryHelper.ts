/*!
 * Copyright Amazon.com, Inc. or its affiliates. All Rights Reserved.
 * SPDX-License-Identifier: Apache-2.0
 */

import { UserIntent } from '@amzn/codewhisperer-streaming'
import {
    AmazonqAddMessage,
    AmazonqInteractWithMessage,
    CwsprChatCommandType,
    CwsprChatTriggerInteraction,
    CwsprChatUserIntent,
    MetricBase,
    Result,
    telemetry,
} from '../../../shared/telemetry/telemetry'
import { ChatSessionStorage } from '../../storages/chatSession'
import {
    ChatItemFeedbackMessage,
    ChatItemVotedMessage,
    CopyCodeToClipboard,
    FooterInfoLinkClick,
    InsertCodeAtCursorPosition,
    PromptAnswer,
    PromptMessage,
    ResponseBodyLinkClickMessage,
    SourceLinkClickMessage,
    TriggerPayload,
} from './model'
import { TriggerEvent, TriggerEventsStorage } from '../../storages/triggerEvents'
import globals from '../../../shared/extensionGlobals'
import { getLogger } from '../../../shared/logger'
import { codeWhispererClient } from '../../../codewhisperer/client/codewhisperer'
import CodeWhispererUserClient, { Dimension } from '../../../codewhisperer/client/codewhispereruserclient'
import { isAwsError } from '../../../shared/errors'

const performance = globalThis.performance ?? require('perf_hooks').performance

export function mapToClientTelemetryEvent<T extends MetricBase>(
    name: string,
    event: T
): CodeWhispererUserClient.SendTelemetryEventRequest {
    return {
        telemetryEvent: {
            metricData: {
                metricName: name,
                metricValue: 1,
                timestamp: new Date(Date.now()),
                dimensions: Object.keys(event).map(
                    (key): Dimension => ({ name: key, value: event[key as keyof T]?.toString() })
                ),
            },
        },
    }
}

export function logSendTelemetryEventFailure(error: any) {
    let requestId: string | undefined
    if (isAwsError(error)) {
        requestId = error.requestId
    }

    getLogger().debug(
        `Failed to sendTelemetryEvent to CodeWhisperer, requestId: ${requestId ?? ''}, message: ${error.message}`
    )
}

export function recordTelemetryChatRunCommand(type: CwsprChatCommandType, command?: string) {
    telemetry.amazonq_runCommand.emit({ cwsprChatCommandType: type, cwsprChatCommandName: command })
}

export class CWCTelemetryHelper {
    private sessionStorage: ChatSessionStorage
    private triggerEventsStorage: TriggerEventsStorage
    private responseStreamStartTime: Map<string, number> = new Map()
    private responseStreamTotalTime: Map<string, number> = new Map()
    private responseStreamTimeForChunks: Map<string, number[]> = new Map()

    constructor(sessionStorage: ChatSessionStorage, triggerEventsStorage: TriggerEventsStorage) {
        this.sessionStorage = sessionStorage
        this.triggerEventsStorage = triggerEventsStorage
    }

    private getUserIntentForTelemetry(userIntent: UserIntent | undefined): CwsprChatUserIntent | undefined {
        switch (userIntent) {
            case UserIntent.EXPLAIN_CODE_SELECTION:
                return 'explainCodeSelection'
            case UserIntent.SUGGEST_ALTERNATE_IMPLEMENTATION:
                return 'suggestAlternateImplementation'
            case UserIntent.APPLY_COMMON_BEST_PRACTICES:
                return 'applyCommonBestPractices'
            case UserIntent.IMPROVE_CODE:
                return 'improveCode'
            case UserIntent.CITE_SOURCES:
                return 'citeSources'
            case UserIntent.EXPLAIN_LINE_BY_LINE:
                return 'explainLineByLine'
            case UserIntent.SHOW_EXAMPLES:
                return 'showExample'
            default:
                return undefined
        }
    }

    public recordOpenChat() {
        telemetry.amazonq_openChat.emit({ passive: true })
    }

    public recordCloseChat() {
        telemetry.amazonq_closeChat.emit({ passive: true })
    }

    public recordEnterFocusChat() {
        telemetry.amazonq_enterFocusChat.emit({ passive: true })
    }

    public recordExitFocusChat() {
        telemetry.amazonq_exitFocusChat.emit({ passive: true })
    }

    public async recordFeedback(message: ChatItemFeedbackMessage) {
        const logger = getLogger()
        try {
            await globals.telemetry.postFeedback({
                comment: JSON.stringify({
                    type: 'codewhisperer-chat-answer-feedback',
                    conversationId: this.getConversationId(message.tabID) ?? '',
                    messageId: message.messageId,
                    reason: message.selectedOption,
                    userComment: message.comment,
                }),
                sentiment: 'Negative',
            })
        } catch (err) {
            const errorMessage = (err as Error).message || 'Failed to submit feedback'
            logger.error(`CodeWhispererChat answer feedback failed: "Negative": ${errorMessage}`)

            this.recordFeedbackResult('Failed')

            return errorMessage
        }

        logger.info(`CodeWhispererChat answer feedback sent: "Negative"`)

        this.recordFeedbackResult('Succeeded')
    }

    public recordFeedbackResult(feedbackResult: Result) {
        telemetry.feedback_result.emit({ result: feedbackResult })
    }

    public recordInteractWithMessage(
        message:
            | InsertCodeAtCursorPosition
            | CopyCodeToClipboard
            | PromptMessage
            | ChatItemVotedMessage
            | SourceLinkClickMessage
            | ResponseBodyLinkClickMessage
            | FooterInfoLinkClick
    ) {
        const conversationId = this.getConversationId(message.tabID)
        let event: AmazonqInteractWithMessage | undefined
        switch (message.command) {
            case 'insert_code_at_cursor_position':
                message = message as InsertCodeAtCursorPosition
                event = {
                    cwsprChatConversationId: conversationId ?? '',
                    cwsprChatMessageId: message.messageId,
                    cwsprChatInteractionType: 'insertAtCursor',
                    cwsprChatAcceptedCharactersLength: message.code.length,
                    cwsprChatInteractionTarget: message.insertionTargetType,
                    cwsprChatHasReference: message.codeReference && message.codeReference.length > 0,
                }
                break
            case 'code_was_copied_to_clipboard':
                message = message as CopyCodeToClipboard
                event = {
                    cwsprChatConversationId: conversationId ?? '',
                    cwsprChatMessageId: message.messageId,
                    cwsprChatInteractionType: 'copySnippet',
                    cwsprChatAcceptedCharactersLength: message.code.length,
                    cwsprChatInteractionTarget: message.insertionTargetType,
                    cwsprChatHasReference: message.codeReference && message.codeReference.length > 0,
                }
                break
            case 'follow-up-was-clicked':
                message = message as PromptMessage
                event = {
                    cwsprChatConversationId: conversationId ?? '',
                    cwsprChatMessageId: message.messageId,
                    cwsprChatInteractionType: 'clickFollowUp',
                }
                break
            case 'chat-item-voted':
                message = message as ChatItemVotedMessage
                event = {
                    cwsprChatMessageId: message.messageId,
                    cwsprChatConversationId: conversationId ?? '',
                    cwsprChatInteractionType: message.vote,
                }
                break
            case 'source-link-click':
                message = message as SourceLinkClickMessage
                event = {
                    cwsprChatMessageId: message.messageId,
                    cwsprChatConversationId: conversationId ?? '',
                    cwsprChatInteractionType: 'clickLink',
                    cwsprChatInteractionTarget: message.link,
                }
                break
            case 'response-body-link-click':
                message = message as ResponseBodyLinkClickMessage
                event = {
                    cwsprChatMessageId: message.messageId,
                    cwsprChatConversationId: conversationId ?? '',
                    cwsprChatInteractionType: 'clickBodyLink',
                    cwsprChatInteractionTarget: message.link,
                }
                break
            case 'footer-info-link-click':
                message = message as FooterInfoLinkClick
                event = {
                    cwsprChatMessageId: 'footer',
                    cwsprChatConversationId: conversationId ?? '',
                    cwsprChatInteractionType: 'clickBodyLink',
                    cwsprChatInteractionTarget: message.link,
                }
                break
        }

        if (!event) {
            return
        }

        telemetry.amazonq_interactWithMessage.emit(event)

        codeWhispererClient
            .sendTelemetryEvent(mapToClientTelemetryEvent('amazonq_interactWithMessage', event))
            .then()
            .catch(logSendTelemetryEventFailure)
    }

    public getTriggerInteractionFromTriggerEvent(triggerEvent: TriggerEvent | undefined): CwsprChatTriggerInteraction {
        switch (triggerEvent?.type) {
            case 'editor_context_command':
                return triggerEvent.command?.triggerType === 'keybinding' ? 'hotkeys' : 'contextMenu'
            case 'follow_up':
            case 'chat_message':
            default:
                return 'click'
        }
    }

    public recordStartConversation(triggerEvent: TriggerEvent, triggerPayload: TriggerPayload) {
        if (triggerEvent.tabID === undefined) {
            return
        }

        if (this.triggerEventsStorage.getTriggerEventsByTabID(triggerEvent.tabID).length > 1) {
            return
        }

        const telemetryUserIntent = this.getUserIntentForTelemetry(triggerPayload.userIntent)

        telemetry.amazonq_startConversation.emit({
            cwsprChatConversationId: this.getConversationId(triggerEvent.tabID) ?? '',
            cwsprChatTriggerInteraction: this.getTriggerInteractionFromTriggerEvent(triggerEvent),
            cwsprChatConversationType: 'Chat',
            cwsprChatUserIntent: telemetryUserIntent,
            cwsprChatHasCodeSnippet: triggerPayload.codeSelection && !triggerPayload.codeSelection.isEmpty,
            cwsprChatProgrammingLanguage: triggerPayload.fileLanguage,
        })
    }

    public recordAddMessage(triggerPayload: TriggerPayload, message: PromptAnswer) {
        const triggerEvent = this.triggerEventsStorage.getLastTriggerEventByTabID(message.tabID)

        const event: AmazonqAddMessage = {
            cwsprChatConversationId: this.getConversationId(message.tabID) ?? '',
            cwsprChatMessageId: message.messageID,
            cwsprChatTriggerInteraction: this.getTriggerInteractionFromTriggerEvent(triggerEvent),
            cwsprChatUserIntent: this.getUserIntentForTelemetry(triggerPayload.userIntent),
            cwsprChatHasCodeSnippet: triggerPayload.codeSelection && !triggerPayload.codeSelection.isEmpty,
            cwsprChatProgrammingLanguage: triggerPayload.fileLanguage,
            cwsprChatActiveEditorTotalCharacters: triggerPayload.fileText?.length,
            cwsprChatActiveEditorImportCount: triggerPayload.codeQuery?.fullyQualifiedNames?.used?.length,
            cwsprChatResponseCodeSnippetCount: 0, // TODO
            cwsprChatResponseCode: message.responseCode,
            cwsprChatSourceLinkCount: message.suggestionCount,
            cwsprChatReferencesCount: message.codeReferenceCount,
            cwsprChatFollowUpCount: message.followUpCount,
            cwsprChatTimeToFirstChunk: this.getResponseStreamTimeToFirstChunk(message.tabID),
            cwsprChatTimeBetweenChunks: '', // this.getResponseStreamTimeBetweenChunks(message.tabID), //TODO: allow '[', ']' and ',' chars
            cwsprChatFullResponseLatency: this.responseStreamTotalTime.get(message.tabID) ?? 0,
            cwsprChatRequestLength: triggerPayload.message?.length ?? 0,
            cwsprChatResponseLength: message.messageLength,
            cwsprChatConversationType: 'Chat',
        }

        telemetry.amazonq_addMessage.emit(event)

        codeWhispererClient
            .sendTelemetryEvent(mapToClientTelemetryEvent('amazonq_addMessage', event))
            .then()
            .catch(logSendTelemetryEventFailure)
    }

    public recordMessageResponseError(triggerPayload: TriggerPayload, tabID: string, responseCode: number) {
        const triggerEvent = this.triggerEventsStorage.getLastTriggerEventByTabID(tabID)

        telemetry.amazonq_messageResponseError.emit({
            cwsprChatConversationId: this.getConversationId(tabID) ?? '',
            cwsprChatTriggerInteraction: this.getTriggerInteractionFromTriggerEvent(triggerEvent),
            cwsprChatUserIntent: this.getUserIntentForTelemetry(triggerPayload.userIntent),
            cwsprChatHasCodeSnippet: !triggerPayload.codeSelection?.isEmpty,
            cwsprChatProgrammingLanguage: triggerPayload.fileLanguage,
            cwsprChatActiveEditorTotalCharacters: triggerPayload.fileText?.length,
            cwsprChatActiveEditorImportCount: triggerPayload.codeQuery?.fullyQualifiedNames?.used?.length,
            cwsprChatResponseCode: responseCode,
            cwsprChatRequestLength: triggerPayload.message?.length ?? 0,
            cwsprChatConversationType: 'Chat',
        })
    }

    public recordEnterFocusConversation(tabID: string) {
        const conversationId = this.getConversationId(tabID)
        if (conversationId) {
            telemetry.amazonq_enterFocusConversation.emit({
                cwsprChatConversationId: conversationId,
            })
        }
    }

    public recordExitFocusConversation(tabID: string) {
        const conversationId = this.getConversationId(tabID)
        if (conversationId) {
            telemetry.amazonq_exitFocusConversation.emit({
                cwsprChatConversationId: conversationId,
            })
        }
    }

    public setResponseStreamStartTime(tabID: string) {
        this.responseStreamStartTime.set(tabID, performance.now())
        this.responseStreamTimeForChunks.set(tabID, [performance.now()])
    }

    public setResponseStreamTimeForChunks(tabID: string) {
        const chunkTimes = this.responseStreamTimeForChunks.get(tabID) ?? []
        this.responseStreamTimeForChunks.set(tabID, [...chunkTimes, performance.now()])
    }

    private getResponseStreamTimeToFirstChunk(tabID: string): number {
        const chunkTimes = this.responseStreamTimeForChunks.get(tabID) ?? [0, 0]
        if (chunkTimes.length === 1) {
            return Math.round(performance.now() - chunkTimes[0])
        }
        return Math.round(chunkTimes[1] - chunkTimes[0])
    }

<<<<<<< HEAD
    // private getResponseStreamTimeBetweenChunks(tabID: string): string {
    //     try {
    //         const chunkDeltaTimes: number[] = []
    //         const chunkTimes = this.responseStreamTimeForChunks.get(tabID) ?? [0]
    //         for (let idx = 0; idx < chunkTimes.length - 1; idx++) {
    //             chunkDeltaTimes.push(Math.round(chunkTimes[idx + 1] - chunkTimes[idx]))
    //         }

    //         const trimmed = JSON.stringify(chunkDeltaTimes).slice(0, 2_000)
    //         const fixed = trimmed.endsWith(',') ? trimmed.slice(0, -1) : trimmed
    //         return fixed.endsWith(']') ? fixed : `${fixed}]`
    //     } catch (e) {
    //         return '[-1]'
    //     }
    // }
=======
    private getResponseStreamTimeBetweenChunks(tabID: string): string {
        try {
            const chunkDeltaTimes: number[] = []
            const chunkTimes = this.responseStreamTimeForChunks.get(tabID) ?? [0]
            for (let idx = 0; idx < chunkTimes.length - 1; idx++) {
                chunkDeltaTimes.push(Math.round(chunkTimes[idx + 1] - chunkTimes[idx]))
            }

            const trimmed = JSON.stringify(chunkDeltaTimes).slice(0, 2_000)
            const fixed = trimmed.endsWith(',') ? trimmed.slice(0, -1) : trimmed
            return fixed.endsWith(']') ? fixed : `${fixed}]`
        } catch (e) {
            return '[-1]'
        }
    }
>>>>>>> d3d483c4

    public setResponseStreamTotalTime(tabID: string) {
        const totalTime = performance.now() - (this.responseStreamStartTime.get(tabID) ?? 0)
        this.responseStreamTotalTime.set(tabID, Math.round(totalTime))
    }

    public getConversationId(tabID: string): string | undefined {
        return this.sessionStorage.getSession(tabID).sessionIdentifier
    }
}<|MERGE_RESOLUTION|>--- conflicted
+++ resolved
@@ -359,7 +359,6 @@
         return Math.round(chunkTimes[1] - chunkTimes[0])
     }
 
-<<<<<<< HEAD
     // private getResponseStreamTimeBetweenChunks(tabID: string): string {
     //     try {
     //         const chunkDeltaTimes: number[] = []
@@ -375,23 +374,7 @@
     //         return '[-1]'
     //     }
     // }
-=======
-    private getResponseStreamTimeBetweenChunks(tabID: string): string {
-        try {
-            const chunkDeltaTimes: number[] = []
-            const chunkTimes = this.responseStreamTimeForChunks.get(tabID) ?? [0]
-            for (let idx = 0; idx < chunkTimes.length - 1; idx++) {
-                chunkDeltaTimes.push(Math.round(chunkTimes[idx + 1] - chunkTimes[idx]))
-            }
-
-            const trimmed = JSON.stringify(chunkDeltaTimes).slice(0, 2_000)
-            const fixed = trimmed.endsWith(',') ? trimmed.slice(0, -1) : trimmed
-            return fixed.endsWith(']') ? fixed : `${fixed}]`
-        } catch (e) {
-            return '[-1]'
-        }
-    }
->>>>>>> d3d483c4
+
 
     public setResponseStreamTotalTime(tabID: string) {
         const totalTime = performance.now() - (this.responseStreamStartTime.get(tabID) ?? 0)
