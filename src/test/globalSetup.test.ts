/*!
 * Copyright 2018-2019 Amazon.com, Inc. or its affiliates. All Rights Reserved.
 * SPDX-License-Identifier: Apache-2.0
 */

/**
 * Before/After hooks for all "unit" tests
 */
import * as assert from 'assert'
import { appendFileSync, mkdirpSync, remove } from 'fs-extra'
import { join } from 'path'
<<<<<<< HEAD
import { CodelensRootRegistry } from '../shared/sam/codelensRootRegistry'
import { CloudFormationTemplateRegistry } from '../shared/cloudformation/templateRegistry'
=======
import { CodelensRootRegistry } from '../shared/fs/codelensRootRegistry'
import { CloudFormationTemplateRegistry } from '../shared/fs/templateRegistry'
import { ext } from '../shared/extensionGlobals'
>>>>>>> 62f6e05e
import { getLogger, LogLevel } from '../shared/logger'
import { setLogger } from '../shared/logger/logger'
import * as extWindow from '../shared/vscode/window'
import { DefaultTelemetryService } from '../shared/telemetry/defaultTelemetryService'
import { FakeExtensionContext } from './fakeExtensionContext'
import * as fakeTelemetry from './fake/fakeTelemetryService'
import { TestLogger } from './testLogger'
import { FakeAwsContext } from './utilities/fakeAwsContext'
import { initializeComputeRegion } from '../shared/extensionUtilities'
import { SchemaService } from '../shared/schemas'
import { createTestWorkspaceFolder, deleteTestTempDirs } from './testUtil'
<<<<<<< HEAD
import globals, { initialize } from '../shared/extensionGlobals'
import { initializeIconPaths } from '../shared/icons'
=======
>>>>>>> 62f6e05e

const testReportDir = join(__dirname, '../../../.test-reports')
const testLogOutput = join(testReportDir, 'testLog.log')

// Expectation: Tests are not run concurrently
let testLogger: TestLogger | undefined

before(async function () {
    // Clean up and set up test logs
    try {
        await remove(testLogOutput)
    } catch (e) {}
    mkdirpSync(testReportDir)
    // Set up global telemetry client
    const fakeContext = new FakeExtensionContext()
    // set global storage path
    fakeContext.globalStoragePath = (await createTestWorkspaceFolder('globalStoragePath')).uri.fsPath
<<<<<<< HEAD
    initialize(fakeContext, extWindow.Window.vscode())
    initializeIconPaths(fakeContext)
=======
>>>>>>> 62f6e05e
    const fakeAws = new FakeAwsContext()
    const fakeTelemetryPublisher = new fakeTelemetry.FakeTelemetryPublisher()
    const service = new DefaultTelemetryService(fakeContext, fakeAws, undefined, fakeTelemetryPublisher)
    globals.telemetry = service
    await initializeComputeRegion()
})

after(async function () {
    deleteTestTempDirs()
})

beforeEach(function () {
    // Set every test up so that TestLogger is the logger used by toolkit code
    testLogger = setupTestLogger()
    globals.templateRegistry = new CloudFormationTemplateRegistry()
    globals.codelensRootRegistry = new CodelensRootRegistry()
    globals.schemaService = new SchemaService(globals.context)
})

afterEach(function () {
    // Prevent other tests from using the same TestLogger instance
    teardownTestLogger(this.currentTest?.fullTitle() as string)
    testLogger = undefined
    globals.templateRegistry.dispose()
    globals.codelensRootRegistry.dispose()
})

/**
 * Provides the TestLogger to tests that want to access it.
 * Verifies that the TestLogger instance is still the one set as the toolkit's logger.
 */
export function getTestLogger(): TestLogger {
    const logger = getLogger()
    assert.strictEqual(logger, testLogger, 'The expected test logger is not the current logger')
    assert.ok(testLogger, 'TestLogger was expected to exist')

    return logger!
}

function setupTestLogger(): TestLogger {
    // write the same logger to each channel.
    // That way, we don't have to worry about which channel is being logged to for inspection.
    const logger = new TestLogger()
    setLogger(logger, 'main')
    setLogger(logger, 'channel')
    setLogger(logger, 'debugConsole')

    return logger
}

function teardownTestLogger(testName: string) {
    writeLogsToFile(testName)

    setLogger(undefined, 'main')
    setLogger(undefined, 'channel')
    setLogger(undefined, 'debugConsole')
}

function writeLogsToFile(testName: string) {
    const entries = testLogger?.getLoggedEntries()
    entries?.unshift(`=== Starting test "${testName}" ===`)
    entries?.push(`=== Ending test "${testName}" ===\n\n`)
    appendFileSync(testLogOutput, entries?.join('\n'), 'utf8')
}

export function assertLogsContain(text: string, exactMatch: boolean, severity: LogLevel) {
    assert.ok(
        getTestLogger()
            .getLoggedEntries(severity)
            .some(e =>
                e instanceof Error
                    ? exactMatch
                        ? e.message === text
                        : e.message.includes(text)
                    : exactMatch
                    ? e === text
                    : e.includes(text)
            ),
        `Expected to find "${text}" in the logs as type "${severity}"`
    )
}<|MERGE_RESOLUTION|>--- conflicted
+++ resolved
@@ -9,14 +9,6 @@
 import * as assert from 'assert'
 import { appendFileSync, mkdirpSync, remove } from 'fs-extra'
 import { join } from 'path'
-<<<<<<< HEAD
-import { CodelensRootRegistry } from '../shared/sam/codelensRootRegistry'
-import { CloudFormationTemplateRegistry } from '../shared/cloudformation/templateRegistry'
-=======
-import { CodelensRootRegistry } from '../shared/fs/codelensRootRegistry'
-import { CloudFormationTemplateRegistry } from '../shared/fs/templateRegistry'
-import { ext } from '../shared/extensionGlobals'
->>>>>>> 62f6e05e
 import { getLogger, LogLevel } from '../shared/logger'
 import { setLogger } from '../shared/logger/logger'
 import * as extWindow from '../shared/vscode/window'
@@ -28,11 +20,10 @@
 import { initializeComputeRegion } from '../shared/extensionUtilities'
 import { SchemaService } from '../shared/schemas'
 import { createTestWorkspaceFolder, deleteTestTempDirs } from './testUtil'
-<<<<<<< HEAD
 import globals, { initialize } from '../shared/extensionGlobals'
 import { initializeIconPaths } from '../shared/icons'
-=======
->>>>>>> 62f6e05e
+import { CodelensRootRegistry } from '../shared/fs/codelensRootRegistry'
+import { CloudFormationTemplateRegistry } from '../shared/fs/templateRegistry'
 
 const testReportDir = join(__dirname, '../../../.test-reports')
 const testLogOutput = join(testReportDir, 'testLog.log')
@@ -50,11 +41,8 @@
     const fakeContext = new FakeExtensionContext()
     // set global storage path
     fakeContext.globalStoragePath = (await createTestWorkspaceFolder('globalStoragePath')).uri.fsPath
-<<<<<<< HEAD
     initialize(fakeContext, extWindow.Window.vscode())
     initializeIconPaths(fakeContext)
-=======
->>>>>>> 62f6e05e
     const fakeAws = new FakeAwsContext()
     const fakeTelemetryPublisher = new fakeTelemetry.FakeTelemetryPublisher()
     const service = new DefaultTelemetryService(fakeContext, fakeAws, undefined, fakeTelemetryPublisher)
