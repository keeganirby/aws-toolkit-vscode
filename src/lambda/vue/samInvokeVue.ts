--- conflicted
+++ resolved
@@ -267,11 +267,7 @@
            <div class="payload-section">
                <h2>Payload</h2>
                <button v-on:click.prevent="loadPayload">Load Sample Payload</button><br>
-<<<<<<< HEAD
                <textarea name="lambda-payload" id="lambda-payload" cols="60" rows="5" v-model="payload"></textarea>
-=======
-               <textarea name="lambda-payload" id="lambda-payload" cols="30" rows="10" v-model="payload"></textarea>
->>>>>>> 298e3e27
                <span class="data-view">payload from data: {{payload}} </span>
            </div>
            <div class="invoke-button-container">
