/*!
 * Copyright 2018-2019 Amazon.com, Inc. or its affiliates. All Rights Reserved.
 * SPDX-License-Identifier: Apache-2.0
 */

import * as nls from 'vscode-nls'
const localize = nls.loadMessageBundle()
import * as path from 'path'
import * as vscode from 'vscode'
import { SchemaClient } from '../../../src/shared/clients/schemaClient'
import { createSchemaCodeDownloaderObject } from '../..//eventSchemas/commands/downloadSchemaItemCode'
import {
    SchemaCodeDownloader,
    SchemaCodeDownloadRequestDetails,
} from '../../eventSchemas/commands/downloadSchemaItemCode'
import { getApiValueForSchemasDownload } from '../../eventSchemas/models/schemaCodeLangs'
import {
    buildSchemaTemplateParameters,
    SchemaTemplateParameters,
} from '../../eventSchemas/templates/schemasAppTemplateUtils'
import { ActivationReloadState } from '../../shared/activationReloadState'
import { AwsContext } from '../../shared/awsContext'
import { ext } from '../../shared/extensionGlobals'
import { fileExists } from '../../shared/filesystemUtilities'
import { getLogger } from '../../shared/logger'
import { RegionProvider } from '../../shared/regions/regionProvider'
import { getRegionsForActiveCredentials } from '../../shared/regions/regionUtilities'
import { getSamCliVersion, getSamCliContext, SamCliContext } from '../../shared/sam/cli/samCliContext'
import { runSamCliInit, SamCliInitArgs } from '../../shared/sam/cli/samCliInit'
import { throwAndNotifyIfInvalid } from '../../shared/sam/cli/samCliValidationUtils'
import { SamCliValidator } from '../../shared/sam/cli/samCliValidator'
import { recordSamInit, Result, Runtime as TelemetryRuntime } from '../../shared/telemetry/telemetry'
import { makeCheckLogsMessage } from '../../shared/utilities/messages'
import { ChannelLogger } from '../../shared/utilities/vsCodeUtils'
import { addFolderToWorkspace } from '../../shared/utilities/workspaceUtils'
import { getDependencyManager } from '../models/samLambdaRuntime'
import { eventBridgeStarterAppTemplate } from '../models/samTemplates'
import {
    CreateNewSamAppWizard,
    CreateNewSamAppWizardResponse,
    DefaultCreateNewSamAppWizardContext,
} from '../wizards/samInitWizard'
import { LaunchConfiguration } from '../../shared/debug/launchConfiguration'
import { SamDebugConfigProvider } from '../../shared/sam/debugger/awsSamDebugger'
import { ExtContext } from '../../shared/extensions'
import { isTemplateTargetProperties } from '../../shared/sam/debugger/awsSamDebugConfiguration'
import { TemplateTargetProperties } from '../../shared/sam/debugger/awsSamDebugConfiguration'
import * as pathutils from '../../shared/utilities/pathUtils'
import { openLaunchJsonFile } from '../../shared/sam/debugger/commands/addSamDebugConfiguration'
import { waitUntil } from '../../shared/utilities/timeoutUtils'
import { launchConfigDocUrl } from '../../shared/constants'
<<<<<<< HEAD
import { Runtime } from 'aws-sdk/clients/lambda'
=======
import { getIdeProperties } from '../../shared/extensionUtilities'
>>>>>>> 83677434

export async function resumeCreateNewSamApp(
    extContext: ExtContext,
    activationReloadState: ActivationReloadState = new ActivationReloadState()
) {
    try {
        const samInitState = activationReloadState.getSamInitState()
        const pathToLaunch = samInitState?.path
        if (!pathToLaunch) {
            return
        }

        const uri = vscode.Uri.file(pathToLaunch)
        const folder = vscode.workspace.getWorkspaceFolder(uri)
        if (!folder) {
            // This should never happen, as `pathToLaunch` will only be set if `uri` is in
            // the newly added workspace folder.
            vscode.window.showErrorMessage(
                localize(
                    'AWS.samcli.initWizard.source.error.notInWorkspace',
                    "Could not open file '{0}'. If this file exists on disk, try adding it to your workspace.",
                    uri.fsPath
                )
            )

            return
        }

        await addInitialLaunchConfiguration(extContext, folder, uri, samInitState?.imageRuntime)
        await vscode.window.showTextDocument(uri)
    } finally {
        activationReloadState.clearSamInitState()
    }
}

export interface CreateNewSamApplicationResults {
    runtime: string
    result: Result
}

type createReason = 'unknown' | 'userCancelled' | 'fileNotFound' | 'complete' | 'error'

/**
 * Runs `sam init` in the given context and returns useful metadata about its invocation
 */
export async function createNewSamApplication(
    extContext: ExtContext,
    samCliContext: SamCliContext = getSamCliContext(),
    activationReloadState: ActivationReloadState = new ActivationReloadState()
): Promise<void> {
    let channelLogger: ChannelLogger = extContext.chanLogger
    let awsContext: AwsContext = extContext.awsContext
    let regionProvider: RegionProvider = extContext.regionProvider
    let createResult: Result = 'Succeeded'
    let reason: createReason = 'unknown'
    let lambdaPackageType: 'Zip' | 'Image' | undefined
    let createRuntime: Runtime | undefined
    let config: CreateNewSamAppWizardResponse | undefined

    let initArguments: SamCliInitArgs

    try {
        await validateSamCli(samCliContext.validator)

        const currentCredentials = await awsContext.getCredentials()
        const availableRegions = getRegionsForActiveCredentials(awsContext, regionProvider)
        const schemasRegions = availableRegions.filter(region => regionProvider.isServiceInRegion('schemas', region.id))
        const samCliVersion = await getSamCliVersion(samCliContext)

        const wizardContext = new DefaultCreateNewSamAppWizardContext(currentCredentials, schemasRegions, samCliVersion)
        config = await new CreateNewSamAppWizard(wizardContext).run()

        if (!config) {
            createResult = 'Cancelled'
            reason = 'userCancelled'

            return
        }

        // This cast (and all like it) will always succeed because Runtime (from config.runtime) is the same
        // section of types as Runtime
        createRuntime = config.runtime as Runtime

        // TODO: Make this selectable in the wizard to account for runtimes with multiple dependency managers
        const dependencyManager = getDependencyManager(createRuntime)

        initArguments = {
            name: config.name,
            location: config.location.fsPath,
            dependencyManager: dependencyManager,
        }

        let request: SchemaCodeDownloadRequestDetails
        let schemaCodeDownloader: SchemaCodeDownloader
        let schemaTemplateParameters: SchemaTemplateParameters
        let client: SchemaClient
        if (config.template === eventBridgeStarterAppTemplate) {
            client = ext.toolkitClientBuilder.createSchemaClient(config.region!)
            schemaTemplateParameters = await buildSchemaTemplateParameters(
                config.schemaName!,
                config.registryName!,
                client
            )

            initArguments.extraContent = schemaTemplateParameters.templateExtraContent
        }

        if (config.packageType === 'Image') {
            lambdaPackageType = 'Image'
            initArguments.baseImage = `amazon/${createRuntime}-base`
        } else {
            lambdaPackageType = 'Zip'
            initArguments.runtime = createRuntime
            // in theory, templates could be provided with image-based lambdas, but that is currently not supported by SAM
            initArguments.template = config.template
        }

        await runSamCliInit(initArguments, samCliContext)

        const uri = await getMainUri(config)
        if (!uri) {
            reason = 'fileNotFound'

            return
        }

        if (config.template === eventBridgeStarterAppTemplate) {
            const destinationDirectory = path.join(config.location.fsPath, config.name, 'hello_world_function')
            request = {
                registryName: config.registryName!,
                schemaName: config.schemaName!,
                language: getApiValueForSchemasDownload(createRuntime),
                schemaVersion: schemaTemplateParameters!.SchemaVersion,
                destinationDirectory: vscode.Uri.file(destinationDirectory),
            }
            schemaCodeDownloader = createSchemaCodeDownloaderObject(client!, channelLogger.channel)
            channelLogger.info(
                'AWS.message.info.schemas.downloadCodeBindings.start',
                'Downloading code for schema {0}...',
                config.schemaName!
            )

            await schemaCodeDownloader!.downloadCode(request!)

            vscode.window.showInformationMessage(
                localize(
                    'AWS.message.info.schemas.downloadCodeBindings.finished',
                    'Downloaded code for schema {0}!',
                    request!.schemaName
                )
            )
        }

        const templateRuntime = config.packageType === 'Image' ? config.runtime : undefined
        // In case adding the workspace folder triggers a VS Code restart, persist relevant state to be used after reload
        activationReloadState.setSamInitState({
            path: uri.fsPath,
            imageRuntime: templateRuntime,
        })

        await addFolderToWorkspace(
            {
                uri: config.location,
                name: path.basename(config.location.fsPath),
            },
            true
        )

        // Race condition where SAM app is created but template doesn't register in time.
        // Poll for 5 seconds, otherwise direct user to codelens.
        const isTemplateRegistered = await waitUntil(async () => {
            return ext.templateRegistry.getRegisteredItem(uri)
        })

        if (isTemplateRegistered) {
            const newLaunchConfigs = await addInitialLaunchConfiguration(
                extContext,
                vscode.workspace.getWorkspaceFolder(uri)!,
                uri,
                templateRuntime
            )
            if (newLaunchConfigs && newLaunchConfigs.length > 0) {
                showCompletionNotification(config.name, `"${newLaunchConfigs.map(config => config.name).join('", "')}"`)
            }
            reason = 'complete'
        } else {
            createResult = 'Failed'
            reason = 'fileNotFound'

            const helpText = localize('AWS.generic.message.getHelp', 'Get Help...')
            vscode.window
                .showWarningMessage(
                    localize(
                        'AWS.samcli.initWizard.launchConfigFail',
                        'Created SAM application "{0}" but failed to generate launch configurations. You can generate these via {1} in the template or handler file.',
                        config.name,
                        getIdeProperties().codelens
                    ),
                    helpText
                )
                .then(async buttonText => {
                    if (buttonText === helpText) {
                        vscode.env.openExternal(vscode.Uri.parse(launchConfigDocUrl))
                    }
                })
        }

        activationReloadState.clearSamInitState()
        await vscode.window.showTextDocument(uri)
    } catch (err) {
        createResult = 'Failed'
        reason = 'error'

        const checkLogsMessage = makeCheckLogsMessage()

        channelLogger.channel.show(true)
        channelLogger.error(
            'AWS.samcli.initWizard.general.error',
            'An error occurred while creating a new SAM Application. {0}',
            checkLogsMessage
        )

        getLogger().error('Error creating new SAM Application: %O', err as Error)

        // An error occured, so do not try to continue during the next extension activation
        activationReloadState.clearSamInitState()
    } finally {
        recordSamInit({
            lambdaPackageType: lambdaPackageType,
            result: createResult,
            reason: reason,
            runtime: createRuntime as TelemetryRuntime,
            name: config?.name,
        })
    }
}

async function validateSamCli(samCliValidator: SamCliValidator): Promise<void> {
    const validationResult = await samCliValidator.detectValidSamCli()
    throwAndNotifyIfInvalid(validationResult)
}

async function getMainUri(
    config: Pick<CreateNewSamAppWizardResponse, 'location' | 'name'>
): Promise<vscode.Uri | undefined> {
    const cfnTemplatePath = path.resolve(config.location.fsPath, config.name, 'template.yaml')
    if (await fileExists(cfnTemplatePath)) {
        return vscode.Uri.file(cfnTemplatePath)
    } else {
        vscode.window.showWarningMessage(
            localize(
                'AWS.samcli.initWizard.source.error.notFound',
                'Project created successfully, but main source code file not found: {0}',
                cfnTemplatePath
            )
        )
    }
}

export async function addInitialLaunchConfiguration(
    extContext: ExtContext,
    folder: vscode.WorkspaceFolder,
    targetUri: vscode.Uri,
    runtime?: Runtime,
    launchConfiguration: LaunchConfiguration = new LaunchConfiguration(folder.uri)
): Promise<vscode.DebugConfiguration[] | undefined> {
    let configurations = await new SamDebugConfigProvider(extContext).provideDebugConfigurations(folder)
    if (configurations) {
        // add configurations that target the new template file
        const filtered = configurations.filter(
            config =>
                isTemplateTargetProperties(config.invokeTarget) &&
                pathutils.areEqual(
                    folder.uri.fsPath,
                    (config.invokeTarget as TemplateTargetProperties).templatePath,
                    targetUri.fsPath
                )
        )

        // optional for ZIP-lambdas but required for Image-lambdas
        if (runtime !== undefined) {
            filtered.forEach(configuration => {
                if (!configuration.lambda) {
                    configuration.lambda = {}
                }
                configuration.lambda.runtime = runtime
            })
        }

        await launchConfiguration.addDebugConfigurations(filtered)
        return filtered
    }
}

async function showCompletionNotification(appName: string, configs: string): Promise<void> {
    const action = await vscode.window.showInformationMessage(
        localize(
            'AWS.samcli.initWizard.completionMessage',
            'Created SAM application "{0}" and added launch configurations to launch.json: {1}',
            appName,
            configs
        ),
        localize('AWS.generic.open', 'Open {0}', 'launch.json')
    )

    if (action) {
        await openLaunchJsonFile()
    }
}<|MERGE_RESOLUTION|>--- conflicted
+++ resolved
@@ -49,11 +49,8 @@
 import { openLaunchJsonFile } from '../../shared/sam/debugger/commands/addSamDebugConfiguration'
 import { waitUntil } from '../../shared/utilities/timeoutUtils'
 import { launchConfigDocUrl } from '../../shared/constants'
-<<<<<<< HEAD
 import { Runtime } from 'aws-sdk/clients/lambda'
-=======
 import { getIdeProperties } from '../../shared/extensionUtilities'
->>>>>>> 83677434
 
 export async function resumeCreateNewSamApp(
     extContext: ExtContext,
