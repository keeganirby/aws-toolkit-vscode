/*!
 * Copyright Amazon.com, Inc. or its affiliates. All Rights Reserved.
 * SPDX-License-Identifier: Apache-2.0
 */

import * as vscode from 'vscode'
import * as codewhispererClient from '../client/codewhisperer'
import * as path from 'path'
import * as CodeWhispererConstants from '../models/constants'
import { getTabSizeSetting } from '../../shared/utilities/editorUtilities'
import { TelemetryHelper } from './telemetryHelper'
import { getLogger } from '../../shared/logger/logger'
import { runtimeLanguageContext } from './runtimeLanguageContext'
import {
    CodeWhispererSupplementalContext,
    fetchSupplementalContext,
} from './supplementalContext/supplementalContextUtil'
import { supplementalContextTimeoutInMs } from '../models/constants'
<<<<<<< HEAD
import { CodeWhispererUserGroupSettings } from './userGroupUtil'
import { isTestFile } from './supplementalContext/codeParsingUtil'
import { DependencyGraphFactory } from './dependencyGraph/dependencyGraphFactory'
import { getSelectedCustomization } from './customizationUtil'
=======
import { selectFrom } from '../../shared/utilities/tsUtils'
>>>>>>> 23adb443

let tabSize: number = getTabSizeSetting()

export function extractContextForCodeWhisperer(editor: vscode.TextEditor): codewhispererClient.FileContext {
    const document = editor.document
    const curPos = editor.selection.active
    const offset = document.offsetAt(curPos)
    TelemetryHelper.instance.cursorOffset = offset

    const caretLeftFileContext = editor.document.getText(
        new vscode.Range(
            document.positionAt(offset - CodeWhispererConstants.charactersLimit),
            document.positionAt(offset)
        )
    )

    const caretRightFileContext = editor.document.getText(
        new vscode.Range(
            document.positionAt(offset),
            document.positionAt(offset + CodeWhispererConstants.charactersLimit)
        )
    )

    return {
        filename: getFileNameForRequest(editor),
        programmingLanguage: {
            languageName:
                runtimeLanguageContext.mapVscLanguageToCodeWhispererLanguage(editor.document.languageId) ??
                editor.document.languageId,
        },
        leftFileContent: caretLeftFileContext,
        rightFileContent: caretRightFileContext,
    } as codewhispererClient.FileContext
}

export function getFileName(editor: vscode.TextEditor): string {
    const fileName = path.basename(editor.document.fileName)
    return fileName.substring(0, CodeWhispererConstants.filenameCharsLimit)
}

export function getFileNameForRequest(editor: vscode.TextEditor): string {
    const fileName = path.basename(editor.document.fileName)

    // For notebook files, we want to use the programming language for each cell for the code suggestions, so change
    // the filename sent in the request to reflect that language
    if (fileName.endsWith('.ipynb')) {
        const fileExtension = runtimeLanguageContext.getLanguageExtensionForNotebook(editor.document.languageId)
        if (fileExtension !== undefined) {
            const filenameWithNewExtension = fileName.substring(0, fileName.length - 5) + fileExtension
            return filenameWithNewExtension.substring(0, CodeWhispererConstants.filenameCharsLimit)
        }
    }
    return fileName.substring(0, CodeWhispererConstants.filenameCharsLimit)
}

export async function buildListRecommendationRequest(
    editor: vscode.TextEditor,
    nextToken: string,
    allowCodeWithReference: boolean | undefined = undefined
): Promise<{
    request: codewhispererClient.ListRecommendationsRequest
    supplementalMetadata: Omit<CodeWhispererSupplementalContext, 'supplementalContextItems'> | undefined
}> {
    const fileContext = extractContextForCodeWhisperer(editor)

    const tokenSource = new vscode.CancellationTokenSource()
    setTimeout(() => {
        tokenSource.cancel()
    }, supplementalContextTimeoutInMs)

    const supplementalContexts = await fetchSupplementalContext(editor, tokenSource.token)

    const suppelmetalMetadata: Omit<CodeWhispererSupplementalContext, 'supplementalContextItems'> | undefined =
        supplementalContexts
            ? {
                  isUtg: supplementalContexts.isUtg,
                  isProcessTimeout: supplementalContexts.isProcessTimeout,
                  contentsLength: supplementalContexts.contentsLength,
                  latency: supplementalContexts.latency,
              }
            : undefined

    logSupplementalContext(supplementalContexts)

<<<<<<< HEAD
    const selectedCustomization = getSelectedCustomization()
=======
    const supplementalContext: codewhispererClient.SupplementalContext[] = supplementalContexts
        ? supplementalContexts.supplementalContextItems.map(v => {
              return selectFrom(v, 'content', 'filePath')
          })
        : []

>>>>>>> 23adb443
    if (allowCodeWithReference === undefined) {
        return {
            request: {
                fileContext: fileContext,
                nextToken: nextToken,
<<<<<<< HEAD
                supplementalContexts: supplementalContexts ? supplementalContexts.contents : [],
                customizationArn: selectedCustomization.arn === '' ? undefined : selectedCustomization.arn,
=======
                supplementalContexts: supplementalContext,
>>>>>>> 23adb443
            },
            supplementalMetadata: suppelmetalMetadata,
        }
    }

    return {
        request: {
            fileContext: fileContext,
            nextToken: nextToken,
            referenceTrackerConfiguration: {
                recommendationsWithReferences: allowCodeWithReference ? 'ALLOW' : 'BLOCK',
            },
<<<<<<< HEAD
            supplementalContexts: supplementalContexts ? supplementalContexts.contents : [],
            customizationArn: selectedCustomization.arn === '' ? undefined : selectedCustomization.arn,
=======
            supplementalContexts: supplementalContext,
>>>>>>> 23adb443
        },
        supplementalMetadata: suppelmetalMetadata,
    }
}

export async function buildGenerateRecommendationRequest(editor: vscode.TextEditor): Promise<{
    request: codewhispererClient.GenerateRecommendationsRequest
    supplementalMetadata: Omit<CodeWhispererSupplementalContext, 'supplementalContextItems'> | undefined
}> {
    const fileContext = extractContextForCodeWhisperer(editor)

    const tokenSource = new vscode.CancellationTokenSource()
    setTimeout(() => {
        tokenSource.cancel()
    }, supplementalContextTimeoutInMs)
    const supplementalContexts = await fetchSupplementalContext(editor, tokenSource.token)
    let supplemetalMetadata: Omit<CodeWhispererSupplementalContext, 'supplementalContextItems'> | undefined

    if (supplementalContexts) {
        supplemetalMetadata = {
            isUtg: supplementalContexts.isUtg,
            isProcessTimeout: supplementalContexts.isProcessTimeout,
            contentsLength: supplementalContexts.contentsLength,
            latency: supplementalContexts.latency,
        }
    }

    logSupplementalContext(supplementalContexts)

    return {
        request: {
            fileContext: fileContext,
            maxResults: CodeWhispererConstants.maxRecommendations,
            supplementalContexts: supplementalContexts?.supplementalContextItems ?? [],
        },
        supplementalMetadata: supplemetalMetadata,
    }
}

export function validateRequest(
    req: codewhispererClient.ListRecommendationsRequest | codewhispererClient.GenerateRecommendationsRequest
): boolean {
    const isLanguageNameValid = !(
        req.fileContext.programmingLanguage.languageName == undefined ||
        req.fileContext.programmingLanguage.languageName.length < 1 ||
        req.fileContext.programmingLanguage.languageName.length > 128 ||
        !runtimeLanguageContext.isLanguageSupported(req.fileContext.programmingLanguage.languageName)
    )
    const isFileNameValid = !(req.fileContext.filename == undefined || req.fileContext.filename.length < 1)
    const isFileContextValid = !(
        req.fileContext.leftFileContent.length > CodeWhispererConstants.charactersLimit ||
        req.fileContext.rightFileContent.length > CodeWhispererConstants.charactersLimit
    )
    if (isFileNameValid && isLanguageNameValid && isFileContextValid) {
        return true
    }
    return false
}

export function updateTabSize(val: number): void {
    tabSize = val
}

export function getTabSize(): number {
    return tabSize
}

export function getLeftContext(editor: vscode.TextEditor, line: number): string {
    let lineText = ''
    try {
        if (editor && editor.document.lineAt(line)) {
            lineText = editor.document.lineAt(line).text
            if (lineText.length > CodeWhispererConstants.contextPreviewLen) {
                lineText =
                    '...' +
                    lineText.substring(
                        lineText.length - CodeWhispererConstants.contextPreviewLen - 1,
                        lineText.length - 1
                    )
            }
        }
    } catch (error) {
        getLogger().error(`Error when getting left context ${error}`)
    }

    return lineText
}

function logSupplementalContext(supplementalContext: CodeWhispererSupplementalContext | undefined) {
    if (!supplementalContext) {
        return
    }

    getLogger().verbose(`
            isUtg: ${supplementalContext.isUtg},
            isProcessTimeout: ${supplementalContext.isProcessTimeout},
            contentsLength: ${supplementalContext.contentsLength},
            latency: ${supplementalContext.latency},
        `)

    supplementalContext.supplementalContextItems.forEach((context, index) => {
        getLogger().verbose(`
                -----------------------------------------------
                Path: ${context.filePath}
                Score: ${context.score}
                Chunk: ${index}:${context.content}
                -----------------------------------------------
            `)
    })
}<|MERGE_RESOLUTION|>--- conflicted
+++ resolved
@@ -16,14 +16,8 @@
     fetchSupplementalContext,
 } from './supplementalContext/supplementalContextUtil'
 import { supplementalContextTimeoutInMs } from '../models/constants'
-<<<<<<< HEAD
-import { CodeWhispererUserGroupSettings } from './userGroupUtil'
-import { isTestFile } from './supplementalContext/codeParsingUtil'
-import { DependencyGraphFactory } from './dependencyGraph/dependencyGraphFactory'
 import { getSelectedCustomization } from './customizationUtil'
-=======
 import { selectFrom } from '../../shared/utilities/tsUtils'
->>>>>>> 23adb443
 
 let tabSize: number = getTabSizeSetting()
 
@@ -108,27 +102,20 @@
 
     logSupplementalContext(supplementalContexts)
 
-<<<<<<< HEAD
     const selectedCustomization = getSelectedCustomization()
-=======
     const supplementalContext: codewhispererClient.SupplementalContext[] = supplementalContexts
         ? supplementalContexts.supplementalContextItems.map(v => {
               return selectFrom(v, 'content', 'filePath')
           })
         : []
 
->>>>>>> 23adb443
     if (allowCodeWithReference === undefined) {
         return {
             request: {
                 fileContext: fileContext,
                 nextToken: nextToken,
-<<<<<<< HEAD
-                supplementalContexts: supplementalContexts ? supplementalContexts.contents : [],
+                supplementalContexts: supplementalContext,
                 customizationArn: selectedCustomization.arn === '' ? undefined : selectedCustomization.arn,
-=======
-                supplementalContexts: supplementalContext,
->>>>>>> 23adb443
             },
             supplementalMetadata: suppelmetalMetadata,
         }
@@ -141,12 +128,8 @@
             referenceTrackerConfiguration: {
                 recommendationsWithReferences: allowCodeWithReference ? 'ALLOW' : 'BLOCK',
             },
-<<<<<<< HEAD
-            supplementalContexts: supplementalContexts ? supplementalContexts.contents : [],
+            supplementalContexts: supplementalContext,
             customizationArn: selectedCustomization.arn === '' ? undefined : selectedCustomization.arn,
-=======
-            supplementalContexts: supplementalContext,
->>>>>>> 23adb443
         },
         supplementalMetadata: suppelmetalMetadata,
     }
